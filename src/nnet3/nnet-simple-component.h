--- conflicted
+++ resolved
@@ -1807,7 +1807,6 @@
 };
 
 
-<<<<<<< HEAD
 /*
   LstmNonlinearityComponent is a component that implements part of an LSTM, by
   combining together the sigmoids and tanh's, plus some diagonal terms, into
@@ -1828,11 +1827,11 @@
   o_part = W_{cx} x_t + W_{om} m_{t-1} + b_o
 
   The part of the computation that takes place in this component is as follows.
-  Its input is of dimension 5C, consisting of 5 blocks: (i_part, f_part, c_part, o_part, and
-  c_{t-1}).  Its output is of dimension 2C, consisting of 2 blocks: c_t and m_t.
+  Its input is of dimension 5C [however, search for 'dropout' below],
+  consisting of 5 blocks: (i_part, f_part, c_part, o_part, and c_{t-1}).  Its
+  output is of dimension 2C, consisting of 2 blocks: c_t and m_t.
 
   To recap: the input is (i_part, f_part, c_part, o_part, c_{t-1}); the output is (c_t, m_t).
-
 
   This component has parameters, 3C of them in total: the diagonal matrices w_i, w_f
   and w_o.
@@ -1846,6 +1845,11 @@
      o_t = Sigmoid(o_part + w_{oc}*c_t)       (4)
      m_t = o_t * Tanh(c_t)                    (5)
     # note: the outputs are just c_t and m_t.
+
+  [Note regarding dropout: optionally the input-dimension may be 5C + 3 instead
+  of 5C in this case, the last three input dimensions will be interpreted as
+  per-frame dropout masks on i_t, f_t and o_t respectively, so that on the RHS of
+  (3), i_t is replaced by i_t * i_t_scale, and likewise for f_t and o_t.]
 
   The backprop is as you would think, but for the "self-repair" we need to pass
   in additional vectors (of the same dim as the parameters of the layer) that
@@ -1884,65 +1888,6 @@
                           that has smaller or larger dynamic range than normal, in
                           which case you might want to make it smaller or larger.
 */
-=======
-// LstmNonlinearityComponent is a component that implements part of an LSTM, by
-// combining together the sigmoids and tanh's, plus some diagonal terms, into
-// a single block.
-// We will refer to the LSTM formulation used in
-//
-// Long Short-Term Memory Recurrent Neural Network Architectures for Large Scale Acoustic Modeling"
-// by H. Sak et al,
-// http://static.googleusercontent.com/media/research.google.com/en//pubs/archive/43905.pdf.
-//
-// Suppose the cell dimension is C.  Then outside this component, we compute
-// the 4 * C-dimensional quantity consisting of 4 blocks as follows, by a single
-// matrix multiplication:
-//
-// i_part = W_{ix} x_t + W_{im} m_{t-1} + b_i
-// f_part = W_{fx} x_t + W_{fm} m_{t-1} + b_f
-// c_part = W_{cx} x_t + W_{cm} m_{t-1} + b_c
-// o_part = W_{cx} x_t + W_{om} m_{t-1} + b_o
-//
-// The part of the computation that takes place in this component is as follows.
-// Its input is of dimension 5C [however, search for 'dropout' below],
-// consisting of 5 blocks: (i_part, f_part, c_part, o_part, and c_{t-1}).  Its
-// output is of dimension 2C, consisting of 2 blocks: c_t and m_t.
-//
-// To recap: the input is (i_part, f_part, c_part, o_part, c_{t-1}); the output is (c_t, m_t).
-//
-//
-// This component has parameters, 3C of them in total: the diagonal matrices w_i, w_f
-// and w_o.
-//
-//
-// In the forward pass (Propagate), this component computes the following:
-//
-//    i_t = Sigmoid(i_part + w_{ic}*c_{t-1})   (1)
-//    f_t = Sigmoid(f_part + w_{fc}*c_{t-1})   (2)
-//    c_t = f_t*c_{t-1} + i_t * Tanh(c_part)   (3)
-//    o_t = Sigmoid(o_part + w_{oc}*c_t)       (4)
-//    m_t = o_t * Tanh(c_t)                    (5)
-//   # note: the outputs are just c_t and m_t.
-//
-// [Note regarding dropout: optionally the input-dimension may be 5C + 3 instead
-// of 5C in this case, the last two input dimensions will be interpreted as
-// per-frame dropout masks on i_t, f_t and o_t respectively, so that in (3), i_t is
-// replaced by i_t * i_t_scale, and likewise for f_t and o_t.
-//
-//
-// The backprop is as you would think, but for the "self-repair" we need to pass
-// in additional vectors (of the same dim as the parameters of the layer) that
-// dictate whether or not we add an additional term to the backpropagated
-// derivatives.  (This term helps force the input to the nonlinearities into the
-// range where the derivatives are not too small).
-//
-// This component stores stats of the same form as are normally stored by the
-// StoreStats() functions for the sigmoid and tanh units, i.e. averages of the
-// activations and derivatives, but this is done inside the Backprop() functions.
-// [the StoreStats() functions don't take the input data as an argument, so
-// storing this data that way is impossible, and anyway it's more efficient to
-// do it as part of backprop.]
->>>>>>> 87d95c5e
 class LstmNonlinearityComponent: public UpdatableComponent {
  public:
 
@@ -1993,13 +1938,6 @@
             BaseFloat sigmoid_self_repair_threshold,
             BaseFloat self_repair_scale);
 
-<<<<<<< HEAD
-  void Init(std::string vector_filename,
-            int32 rank, int32 update_period, BaseFloat num_samples_history,
-            BaseFloat alpha);
-
-=======
->>>>>>> 87d95c5e
  private:
 
   // Initializes the natural-gradient object with the configuration we
