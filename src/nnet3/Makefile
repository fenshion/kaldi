--- conflicted
+++ resolved
@@ -23,13 +23,9 @@
   nnet-utils.o nnet-compute.o nnet-test-utils.o nnet-analyze.o \
   nnet-example-utils.o nnet-training.o \
   nnet-diagnostics.o nnet-combine.o nnet-am-decodable-simple.o \
-<<<<<<< HEAD
   nnet-optimize-utils.o nnet-cctc-example.o nnet-cctc-diagnostics.o \
   nnet-cctc-training.o nnet-cctc-decodable-simple.o \
-  nnet-cctc-combine.o
-=======
-  nnet-optimize-utils.o nnet-simple-computer.o
->>>>>>> b7e1a03b
+  nnet-cctc-combine.o nnet-simple-computer.o
 
 LIBNAME = kaldi-nnet3
 
