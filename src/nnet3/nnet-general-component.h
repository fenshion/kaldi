--- conflicted
+++ resolved
@@ -507,15 +507,12 @@
   // input/output dimension
   int32 dim_;
 
-<<<<<<< HEAD
   // Scale that is applied in the forward propagation (and of course in the
   // backprop to match.  Expected to normally be 1, but setting this to other
   // values (e.g.  slightly less than 1) can be used to produce variants of
   // LSTMs where the activations are bounded.
   BaseFloat scale_;
 
-=======
->>>>>>> 53e33dc4
   // threshold (e.g., 30) to be used for clipping corresponds to max-row-norm
   BaseFloat clipping_threshold_;
 
