# This is the top-level Makefile for Kaldi.
# Also see kaldi.mk which supplies options and some rules
# used by the Makefiles in the subdirectories. 

SHELL := /bin/bash

<<<<<<< HEAD
SUBDIRS = base matrix util feat tree optimization gmm tied transform sgmm \
          fstext hmm lm decoder lat \
          bin fstbin gmmbin fgmmbin tiedbin sgmmbin featbin \
          cudamatrix nnet nnetbin nnet_cpu nnetbin_cpu latbin rnn


all: test_install $(SUBDIRS) 
	echo Done

test_install:
	@[ -d ../tools/openfst-1.2.10 ] || ( echo "You now need openfst-1.2.10.  Do: cd ../tools; svn update; ./install.sh; cd ../src; make depend; make"; exit 1 )
=======
# Compile subdirectories starting with the things "depended on".
SUBDIRS = base matrix util feat tree optimization gmm tied transform sgmm \
          fstext hmm lm decoder lat \
          bin fstbin gmmbin fgmmbin tiedbin sgmmbin featbin \
          nnet_cpu nnetbin_cpu latbin rnn

all: test_install remove_locks $(SUBDIRS) 
	echo Done

# Note: if you have put the OpenFst installation somewhere else, you can just
# delete or comment out the lines below.
OPENFST_VER = $(shell grep 'PACKAGE_VERSION' ../tools/openfst/Makefile | sed -e 's:.*= ::')
test_install:
	[ $(OPENFST_VER) == '1.2.10' ] || ( echo "You now need openfst-1.2.10.  Do: cd ../tools; svn update; ./install.sh; cd ../src; make depend; make"; exit 1 )

remove_locks:
	rmdir */.lock 2>/dev/null || exit 0;
>>>>>>> 5103ad3c

clean: 
	-for x in $(SUBDIRS); do $(MAKE) -C $$x clean; done

# When testing, stop on first failure.
test:
	for x in $(SUBDIRS); do $(MAKE) -C $$x test || (echo "test $$x failed"; exit 1); done  

valgrind:
	-for x in $(SUBDIRS); do $(MAKE) -C $$x valgrind || (echo "valgrind on $$x failed"; exit 1); done

depend: 
	-for x in $(SUBDIRS); do $(MAKE) -C $$x depend; done

<<<<<<< HEAD

.PHONY: $(SUBDIRS)
$(SUBDIRS) :
=======
$(SUBDIRS) : test_install remove_locks .phony
>>>>>>> 5103ad3c
	$(MAKE) -C $@ 


### Dependency list ###
# this is necessary for correct parallel compilation
#1)The tools depend on all the libraries
bin fstbin gmmbin fgmmbin tiedbin sgmmbin featbin nnetbin nnetbin_cpu latbin: base matrix util feat tree optimization gmm tied transform sgmm fstext hmm lm decoder lat cudamatrix nnet nnet_cpu rnn
#2)The libraries have inter-dependencies
base:
matrix : base
util: base matrix
feat: base matrix util gmm transform
tree: base util matrix
optimization: base matrix
gmm: base util matrix tree
tied: base util matrix gmm tree transform
transform: base util matrix gmm tree
sgmm: base util matrix gmm tree transform
fstext: base util matrix tree
hmm: base tree matrix 
lm: base util
decoder: base util matrix gmm sgmm hmm tree transform
lat: base util
cudamatrix: base util matrix    
nnet: base util matrix cudamatrix
nnet_cpu: base util matrix
rnn: base util matrix lat 


FSTROOT = /mnt/matylda5/iveselyk/DEVEL/kaldi/sandbox/karel/tools/openfst<|MERGE_RESOLUTION|>--- conflicted
+++ resolved
@@ -4,19 +4,6 @@
 
 SHELL := /bin/bash
 
-<<<<<<< HEAD
-SUBDIRS = base matrix util feat tree optimization gmm tied transform sgmm \
-          fstext hmm lm decoder lat \
-          bin fstbin gmmbin fgmmbin tiedbin sgmmbin featbin \
-          cudamatrix nnet nnetbin nnet_cpu nnetbin_cpu latbin rnn
-
-
-all: test_install $(SUBDIRS) 
-	echo Done
-
-test_install:
-	@[ -d ../tools/openfst-1.2.10 ] || ( echo "You now need openfst-1.2.10.  Do: cd ../tools; svn update; ./install.sh; cd ../src; make depend; make"; exit 1 )
-=======
 # Compile subdirectories starting with the things "depended on".
 SUBDIRS = base matrix util feat tree optimization gmm tied transform sgmm \
           fstext hmm lm decoder lat \
@@ -34,7 +21,6 @@
 
 remove_locks:
 	rmdir */.lock 2>/dev/null || exit 0;
->>>>>>> 5103ad3c
 
 clean: 
 	-for x in $(SUBDIRS); do $(MAKE) -C $$x clean; done
@@ -49,40 +35,9 @@
 depend: 
 	-for x in $(SUBDIRS); do $(MAKE) -C $$x depend; done
 
-<<<<<<< HEAD
-
-.PHONY: $(SUBDIRS)
-$(SUBDIRS) :
-=======
 $(SUBDIRS) : test_install remove_locks .phony
->>>>>>> 5103ad3c
 	$(MAKE) -C $@ 
 
 
-### Dependency list ###
-# this is necessary for correct parallel compilation
-#1)The tools depend on all the libraries
-bin fstbin gmmbin fgmmbin tiedbin sgmmbin featbin nnetbin nnetbin_cpu latbin: base matrix util feat tree optimization gmm tied transform sgmm fstext hmm lm decoder lat cudamatrix nnet nnet_cpu rnn
-#2)The libraries have inter-dependencies
-base:
-matrix : base
-util: base matrix
-feat: base matrix util gmm transform
-tree: base util matrix
-optimization: base matrix
-gmm: base util matrix tree
-tied: base util matrix gmm tree transform
-transform: base util matrix gmm tree
-sgmm: base util matrix gmm tree transform
-fstext: base util matrix tree
-hmm: base tree matrix 
-lm: base util
-decoder: base util matrix gmm sgmm hmm tree transform
-lat: base util
-cudamatrix: base util matrix    
-nnet: base util matrix cudamatrix
-nnet_cpu: base util matrix
-rnn: base util matrix lat 
+.phony:
 
-
-FSTROOT = /mnt/matylda5/iveselyk/DEVEL/kaldi/sandbox/karel/tools/openfst