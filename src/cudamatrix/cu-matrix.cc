// cudamatrix/cu-matrix.cc

// Copyright 2009-2012  Karel Vesely, Lucas Ondel
//                2013  Ehsan Variani
//                2013  Johns Hopkins University (author: Daniel Povey)
//                2013  Hainan Xu
//                2013  Xiaohui Zhang
//           2013-2015  Guoguo Chen

// See ../../COPYING for clarification regarding multiple authors
//
// Licensed under the Apache License, Version 2.0 (the "License");
// you may not use this file except in compliance with the License.
// You may obtain a copy of the License at
//
//  http://www.apache.org/licenses/LICENSE-2.0
//
// THIS CODE IS PROVIDED *AS IS* BASIS, WITHOUT WARRANTIES OR CONDITIONS OF ANY
// KIND, EITHER EXPRESS OR IMPLIED, INCLUDING WITHOUT LIMITATION ANY IMPLIED
// WARRANTIES OR CONDITIONS OF TITLE, FITNESS FOR A PARTICULAR PURPOSE,
// MERCHANTABLITY OR NON-INFRINGEMENT.
// See the Apache 2 License for the specific language governing permissions and
// limitations under the License.


#if HAVE_CUDA == 1
#include <cuda_runtime_api.h>
#include <cublas_v2.h>
#endif

#include "base/timer.h"
#include "cudamatrix/cu-common.h"
#include "cudamatrix/cu-vector.h"
#include "cudamatrix/cu-device.h"
#include "cudamatrix/cu-kernels.h"
#include "cudamatrix/cu-randkernels.h"
#include "cudamatrix/cu-array.h"
#include "cudamatrix/cu-math.h"
#include "cudamatrix/cu-sp-matrix.h"
#include "cudamatrix/cu-tp-matrix.h"
#include "cudamatrix/cu-block-matrix.h"
#include "cudamatrix/cu-sparse-matrix.h"
#include "cudamatrix/cublas-wrappers.h"

namespace kaldi {

template<typename Real>
void CuMatrix<Real>::Resize(MatrixIndexT rows, MatrixIndexT cols,
                            MatrixResizeType resize_type) {
  // This code does not currently support the other resize_type options.
  KALDI_ASSERT(resize_type == kSetZero || resize_type == kUndefined);
  if (rows * cols == 0) KALDI_ASSERT(rows == 0 && cols == 0);
  if (this->num_rows_ == rows && this->num_cols_ == cols) {
    if (resize_type == kSetZero) this->SetZero();
    return;
  }

  if (this->num_rows_ != 0)
    this->Destroy();
  if (rows == 0) return;
#if HAVE_CUDA == 1
  if (CuDevice::Instantiate().Enabled()) {
    Timer tim;
    MatrixIndexT row_bytes = cols * sizeof(Real);
    size_t pitch;
    this->data_ = static_cast<Real*>(CuDevice::Instantiate().MallocPitch(
        row_bytes, rows, &pitch));
    this->num_rows_ = rows;
    this->num_cols_ = cols;
    this->stride_ = pitch / sizeof(Real);
    if (resize_type == kSetZero) this->SetZero();
    CuDevice::Instantiate().AccuProfile("CuMatrix::Resize", tim.Elapsed());
  } else
#endif
  { // Let the initializer of Matrix<Real> handle the allocation,
    // and then just do Swap which will switch the pointers.
    // This wastes a few instructions but is simple to code.
    Matrix<Real> mat(rows, cols, resize_type);
    this->Swap(&mat);
  }
}

template<typename Real>
void CuMatrix<Real>::Destroy() {
#if HAVE_CUDA == 1
  if (CuDevice::Instantiate().Enabled()) {
    if (this->data_ != NULL) {
      Timer tim;
      CuDevice::Instantiate().Free(this->data_);
      CuDevice::Instantiate().AccuProfile(__func__, tim.Elapsed());
    }
  } else
#endif
  {
    if (this->data_ != NULL) KALDI_MEMALIGN_FREE(this->data_);
  }
  this->data_ = NULL;
  this->num_rows_ = 0;
  this->num_cols_ = 0;
  this->stride_ = 0;
}

template<typename Real>
void CuMatrix<Real>::Swap(CuMatrix<Real> *mat) {
  std::swap(mat->data_, this->data_);
  std::swap(mat->num_cols_, this->num_cols_);
  std::swap(mat->num_rows_, this->num_rows_);
  std::swap(mat->stride_, this->stride_);
}


template<typename Real>
void CuMatrix<Real>::Swap(Matrix<Real> *mat) {
#if HAVE_CUDA == 1
  if (CuDevice::Instantiate().Enabled()) {
    if (this->num_rows_ == 0) {
      if (mat->num_rows_ != 0) {
        // *this is empty, but mat is nonempty.
        this->Resize(mat->num_rows_, mat->num_cols_, kUndefined);
        this->CopyFromMat(*mat);
        mat->Resize(0, 0);
      }
      // else both are empty.
    } else { // *this is nonempty.
      if (mat->num_rows_ != 0) {
        // Both *this and *mat are nonempty.  Recurse to simpler cases.
        // this could be done more efficiently in the case where
        // the size does not change.
        Matrix<Real> temp;
        this->Swap(&temp); // now temp is full, *this is empty.
        mat->Swap(&temp); // now mat has data from *this, temp has
        // data from mat.
        this->Swap(&temp); // copy data in mat to *this, which is now empty.
      } else { // *this is full but *mat is empty.
        mat->Resize(this->num_rows_, this->num_cols_, kUndefined);
        this->CopyToMat(mat);
        this->Destroy();
      }
    }
  } else
#endif
  {
    std::swap(mat->data_, this->data_);
    std::swap(mat->num_cols_, this->num_cols_);
    std::swap(mat->num_rows_, this->num_rows_);
    std::swap(mat->stride_, this->stride_);
  }
}

template <typename Real>
void CuMatrixBase<Real>::CopyFromBlock(const CuBlockMatrix<Real> &B,
                                       MatrixTransposeType trans) {
  this->SetZero();
  if (trans == kNoTrans) {
    KALDI_ASSERT(NumRows() == B.NumRows() && NumCols() == B.NumCols());
    int32 row_offset = 0, col_offset = 0;
    for (int32 b = 0; b < B.NumBlocks(); b++) {
      const CuMatrixBase<Real> &block = B.Block(b);
      int32 num_rows = block.NumRows(), num_cols = block.NumCols();
      CuSubMatrix<Real> this_block(*this, row_offset, num_rows,
                                   col_offset, num_cols);
      this_block.CopyFromMat(block);
      row_offset += num_rows;
      col_offset += num_cols;
    }
    KALDI_ASSERT(row_offset == NumRows() && col_offset == NumCols());
  } else {
    KALDI_ASSERT(NumRows() == B.NumCols() && NumCols() == B.NumRows());
    int32 row_offset = 0, col_offset = 0;
    for (int32 b = 0; b < B.NumBlocks(); b++) {
      const CuMatrixBase<Real> &block = B.Block(b);
      int32 num_rows = block.NumCols(), num_cols = block.NumRows();
      CuSubMatrix<Real> this_block(*this, row_offset, num_rows,
                                   col_offset, num_cols);
      this_block.CopyFromMat(block, kTrans);
      row_offset += num_rows;
      col_offset += num_cols;
    }
    KALDI_ASSERT(row_offset == NumRows() && col_offset == NumCols());
  }
}


template <typename Real>
 CuMatrix<Real>::CuMatrix(const CuBlockMatrix<Real> &B,
                          MatrixTransposeType trans): CuMatrixBase<Real>() {
  if (trans == kNoTrans) {
    Resize(B.NumRows(), B.NumCols(), kUndefined);
    this->CopyFromBlock(B);
  } else {
    Resize(B.NumCols(), B.NumRows(), kUndefined);
    this->CopyFromBlock(B, kTrans);
  }
}

template<class Real>
template<class OtherReal>
void CuMatrixBase<Real>::CopyFromMat(const CuMatrixBase<OtherReal> &M,
                                     MatrixTransposeType trans) {
  if (sizeof(Real) == sizeof(OtherReal) &&
      static_cast<const void*>(M.Data()) ==
      static_cast<const void*>(this->Data())) {
    if (M.Data() == NULL)
      return;
    // CopyFromMat called on same data.  Nothing to do (except sanity checks)
    KALDI_ASSERT(trans == kNoTrans && M.NumRows() == NumRows() &&
                 M.NumCols() == NumCols() && M.Stride() == Stride());
    return;
  }
#if HAVE_CUDA == 1
  if (CuDevice::Instantiate().Enabled()) {
    if (trans == kNoTrans) {
      KALDI_ASSERT(M.NumRows() == num_rows_ && M.NumCols() == num_cols_);
    } else {
      KALDI_ASSERT(M.NumCols() == num_rows_ && M.NumRows() == num_cols_);
    }
    if (M.num_rows_ == 0) return; // Nothing to do.
    Timer tim;
    if (sizeof(Real) == sizeof(OtherReal) && trans == kNoTrans ) {
      MatrixIndexT dst_pitch = stride_ * sizeof(Real);
      MatrixIndexT src_pitch = M.Stride() * sizeof(Real);
      MatrixIndexT width = M.NumCols() * sizeof(Real);
      CU_SAFE_CALL(cudaMemcpy2D(data_, dst_pitch, M.data_, src_pitch,
                                width, M.num_rows_, cudaMemcpyDeviceToDevice));
    } else {
      dim3 dimBlock(CU2DBLOCK, CU2DBLOCK);
      // We are making this kernel "newer-style, with x corresponding to
      // row dimension and y to column dimension.
      dim3 dimGrid(n_blocks(num_rows_, CU2DBLOCK), n_blocks(num_cols_, CU2DBLOCK));
      if (trans == kNoTrans) {
        cuda_copy_from_mat(dimGrid, dimBlock, data_, M.data_, Dim(), M.Dim());
      } else {
        cuda_copy_from_mat_trans(dimGrid, dimBlock, data_, M.data_, Dim(), M.Dim());
      }
    }
    CuDevice::Instantiate().AccuProfile("CuMatrixBase::CopyFromMat(from other CuMatrixBase)", tim.Elapsed());
  } else
#endif
  {
    Mat().CopyFromMat(M.Mat(), trans);
  }
}

// Instantiate the template above.
template
void CuMatrixBase<float>::CopyFromMat<float>(const CuMatrixBase<float> &M,
                                             MatrixTransposeType trans);
template
void CuMatrixBase<float>::CopyFromMat<double>(const CuMatrixBase<double> &M,
                                              MatrixTransposeType trans);
template
void CuMatrixBase<double>::CopyFromMat<float>(const CuMatrixBase<float> &M,
                                              MatrixTransposeType trans);
template
void CuMatrixBase<double>::CopyFromMat<double>(const CuMatrixBase<double> &M,
                                               MatrixTransposeType trans);


template<typename Real>
template<typename OtherReal>
void CuMatrixBase<Real>::CopyFromTp(const CuTpMatrix<OtherReal> &M,
                                    MatrixTransposeType trans) {
  KALDI_ASSERT(num_rows_ == M.NumRows() && num_cols_ == num_rows_);
  if (num_rows_ == 0)
    return;
#if HAVE_CUDA == 1
  if (CuDevice::Instantiate().Enabled()) {
    Timer tim;
    dim3 dimBlock(CU2DBLOCK, CU2DBLOCK);
    dim3 dimGrid(n_blocks(num_rows_, CU2DBLOCK),
                 n_blocks(num_rows_, CU2DBLOCK));
    if (trans == kNoTrans) {
      cuda_copy_from_tp(dimGrid, dimBlock, data_, M.Data(), Dim());
    } else {
      cuda_copy_from_tp_trans(dimGrid, dimBlock, data_, M.Data(), Dim());
    }
    CuDevice::Instantiate().AccuProfile(__func__, tim.Elapsed());
  } else
#endif
  {
    Mat().CopyFromTp(M.Mat(), trans);
  }
}
// instantiate the template above.
template void CuMatrixBase<float>::CopyFromTp(const CuTpMatrix<float> &M,
                                              MatrixTransposeType trans);
template void CuMatrixBase<float>::CopyFromTp(const CuTpMatrix<double> &M,
                                              MatrixTransposeType trans);
template void CuMatrixBase<double>::CopyFromTp(const CuTpMatrix<float> &M,
                                              MatrixTransposeType trans);
template void CuMatrixBase<double>::CopyFromTp(const CuTpMatrix<double> &M,
                                              MatrixTransposeType trans);

template<typename Real>
void CuMatrixBase<Real>::CopyFromMat(const MatrixBase<Real> &src,
                                     MatrixTransposeType trans) {
#if HAVE_CUDA == 1
  if (CuDevice::Instantiate().Enabled()) {
    if (trans == kNoTrans) {
      KALDI_ASSERT(src.NumRows() == num_rows_ && src.NumCols() == num_cols_);
      Timer tim;

      MatrixIndexT dst_pitch = stride_*sizeof(Real);
      MatrixIndexT src_pitch = src.Stride()*sizeof(Real);
      MatrixIndexT width = src.NumCols()*sizeof(Real);
      CU_SAFE_CALL(cudaMemcpy2D(data_, dst_pitch, src.Data(), src_pitch,
                                width, src.NumRows(), cudaMemcpyHostToDevice));

      CuDevice::Instantiate().AccuProfile("CuMatrixBase::CopyFromMat(from CPU)",tim.Elapsed());
    } else {
      CuMatrix<Real> trans_mat(src); // Do the transpose on the GPU board.
      this->CopyFromMat(trans_mat, kTrans);
    }
  } else
#endif
  {
    Mat().CopyFromMat(src, trans);
  }
}

template<typename Real>
template<typename OtherReal>
void CuMatrixBase<Real>::CopyFromMat(const MatrixBase<OtherReal> &src,
                                     MatrixTransposeType trans) {
  CuMatrix<OtherReal> temp(src);
  this->CopyFromMat(temp, trans);
}

// instantiate the template above.
template
void CuMatrixBase<float>::CopyFromMat(const MatrixBase<double> &src,
                                      MatrixTransposeType trans);
template
void CuMatrixBase<double>::CopyFromMat(const MatrixBase<float> &src,
                                       MatrixTransposeType trans);


template<typename Real>
void CuMatrixBase<Real>::CopyFromSp(const CuSpMatrix<Real> &M) {
  KALDI_ASSERT(num_rows_ == M.NumRows() && num_cols_ == num_rows_);
  if (num_rows_ == 0)
    return;
#if HAVE_CUDA == 1
  if (CuDevice::Instantiate().Enabled()) {
    Timer tim;
    dim3 dimBlock(CU2DBLOCK, CU2DBLOCK);
    dim3 dimGrid(n_blocks(NumRows(), CU2DBLOCK),
                 n_blocks(NumRows(), CU2DBLOCK));
    cuda_copy_from_sp(dimGrid, dimBlock, M.Data(), data_, Dim());
    CuDevice::Instantiate().AccuProfile("CuMatrix::CopyFromSp",tim.Elapsed());
  } else
#endif
  {
    Mat().CopyFromSp(M.Mat());
  }
}

template<typename Real>
CuMatrix<Real>::CuMatrix(const CuMatrix<Real> &other, MatrixTransposeType trans) {
  if (trans == kNoTrans)
    this->Resize(other.NumRows(), other.NumCols(), kUndefined);
  else
    this->Resize(other.NumCols(), other.NumRows(), kUndefined);
  this->CopyFromMat(other, trans);
}

template<typename Real>
CuMatrix<Real>::CuMatrix(const CuMatrixBase<Real> &other, MatrixTransposeType trans) {
  if (trans == kNoTrans)
    this->Resize(other.NumRows(), other.NumCols(), kUndefined);
  else
    this->Resize(other.NumCols(), other.NumRows(), kUndefined);
  this->CopyFromMat(other, trans);
}


template<typename Real>
template<typename OtherReal>
CuMatrix<Real>::CuMatrix(const MatrixBase<OtherReal> &other, MatrixTransposeType trans) {
  if (trans == kNoTrans)
    this->Resize(other.NumRows(), other.NumCols(), kUndefined);
  else
    this->Resize(other.NumCols(), other.NumRows(), kUndefined);
  this->CopyFromMat(other, trans);
}
// Instantiate the template above.
template
CuMatrix<float>::CuMatrix(const MatrixBase<float> &other, MatrixTransposeType trans);
template
CuMatrix<double>::CuMatrix(const MatrixBase<float> &other, MatrixTransposeType trans);
template
CuMatrix<float>::CuMatrix(const MatrixBase<double> &other, MatrixTransposeType trans);
template
CuMatrix<double>::CuMatrix(const MatrixBase<double> &other, MatrixTransposeType trans);


template<typename Real>
template<typename OtherReal>
void CuMatrixBase<Real>::CopyToMat(MatrixBase<OtherReal> *dst,
                                   MatrixTransposeType trans) const {
#if HAVE_CUDA == 1
  if (CuDevice::Instantiate().Enabled()) {
    if (trans == kTrans || sizeof(OtherReal) != sizeof(Real)) {
      CuMatrix<OtherReal> this_trans(*this, trans);
      this_trans.CopyToMat(dst, kNoTrans);
    } else {
      KALDI_ASSERT(dst->NumRows() == NumRows() && dst->NumCols() == NumCols());
      if (num_rows_ == 0) return;
      Timer tim;

      MatrixIndexT src_pitch = stride_*sizeof(Real);
      MatrixIndexT dst_pitch = dst->Stride()*sizeof(Real);
      MatrixIndexT width = NumCols()*sizeof(Real);
      CU_SAFE_CALL(cudaMemcpy2D(dst->Data(), dst_pitch, this->data_, src_pitch,
                                width, this->num_rows_, cudaMemcpyDeviceToHost));

      CuDevice::Instantiate().AccuProfile("CuMatrix::CopyToMatD2H",tim.Elapsed());
    }
  } else
  #endif
  {
    dst->CopyFromMat(Mat(), trans);
  }
}

// instantiate the template above.
template
void CuMatrixBase<float>::CopyToMat(MatrixBase<float> *dst,
                                    MatrixTransposeType trans) const;
template
void CuMatrixBase<double>::CopyToMat(MatrixBase<float> *dst,
                                     MatrixTransposeType trans) const;
template
void CuMatrixBase<float>::CopyToMat(MatrixBase<double> *dst,
                                    MatrixTransposeType trans) const;
template
void CuMatrixBase<double>::CopyToMat(MatrixBase<double> *dst,
                                     MatrixTransposeType trans) const;





template<typename Real>
void CuMatrix<Real>::Read(std::istream &is, bool binary) {
  Matrix<Real> temp;
  temp.Read(is, binary);
  Destroy();
  Swap(&temp);
}

template<typename Real>
void CuMatrixBase<Real>::Write(std::ostream &os, bool binary) const {
  Matrix<Real> temp(this->num_rows_, this->num_cols_, kUndefined);
  this->CopyToMat(&temp);
  temp.Write(os, binary);
}

template<typename Real>
void CuMatrixBase<Real>::SetZero() {
#if HAVE_CUDA == 1
  if (CuDevice::Instantiate().Enabled()) {
    Timer tim;
    CU_SAFE_CALL(cudaMemset2D(data_, stride_ * sizeof(Real), 0,
                              num_cols_ * sizeof(Real), num_rows_ ));
    CuDevice::Instantiate().AccuProfile("CuMatrix::SetZero", tim.Elapsed());
  } else
#endif
  {
    Mat().SetZero();
  }
}




/*
 * Methods wrapping the ANSI-C CUDA kernels
 */
template<typename Real>
void CuMatrixBase<Real>::Set(Real value) {
  #if HAVE_CUDA == 1
  if (CuDevice::Instantiate().Enabled()) {
    if (num_rows_ == 0) return;
    Timer tim;

    dim3 dimBlock(CU2DBLOCK, CU2DBLOCK);
    dim3 dimGrid(n_blocks(NumCols(), CU2DBLOCK), n_blocks(NumRows(), CU2DBLOCK));

    cuda_set_const(dimGrid, dimBlock, data_, value, Dim());
    CU_SAFE_CALL(cudaGetLastError());

    CuDevice::Instantiate().AccuProfile(__func__, tim.Elapsed());
  } else
  #endif
  {
    Mat().Set(value);
  }
}

// set zero the elements above the diagonal.
template<typename Real>
void CuMatrixBase<Real>::SetZeroAboveDiag() {
#if HAVE_CUDA == 1
  if (CuDevice::Instantiate().Enabled()) {
    if (num_rows_ == 0) return;
    Timer tim;

    dim3 dimBlock(CU2DBLOCK, CU2DBLOCK);
    dim3 dimGrid(n_blocks(NumCols(), CU2DBLOCK), n_blocks(NumRows(), CU2DBLOCK));

    cuda_set_zero_above_diag(dimGrid, dimBlock, data_, Dim());
    CU_SAFE_CALL(cudaGetLastError());

    CuDevice::Instantiate().AccuProfile(__func__, tim.Elapsed());
  } else
#endif
  {
    MatrixBase<Real> &mat = Mat();
    int32 num_rows = mat.NumRows(), num_cols = mat.NumCols();
    for (int32 r = 0; r + 1 < num_rows; r++) {
      SubVector<Real> vec(mat, r),
          vec_part(vec, r + 1, num_cols - (r + 1));
      vec_part.SetZero();
    }
  }
}

template<typename Real>
void CuMatrixBase<Real>::Add(Real value) {
#if HAVE_CUDA == 1
  if (CuDevice::Instantiate().Enabled()) {
    if (num_rows_ == 0) return;
    Timer tim;

    dim3 dimBlock(CU2DBLOCK, CU2DBLOCK);
    dim3 dimGrid(n_blocks(NumCols(), CU2DBLOCK), n_blocks(NumRows(), CU2DBLOCK));

    cuda_add(dimGrid, dimBlock, data_, value, Dim());
    CU_SAFE_CALL(cudaGetLastError());

    CuDevice::Instantiate().AccuProfile(__func__, tim.Elapsed());
  } else
  #endif
  {
    Mat().Add(value);
  }
}

template<typename Real>
void CuMatrixBase<Real>::AddToDiag(Real value) {
#if HAVE_CUDA == 1
  if (CuDevice::Instantiate().Enabled()) {
    if (num_rows_ == 0) return;
    Timer tim;
    // We'll create a fake matrix with "num_diag" rows, one
    // columnn, and a stride of "this_stride".  The y-value of
    // the grid/blocks corresponds to the row, in this kernel.
    MatrixIndexT num_diag = std::min(num_rows_, num_cols_),
        this_stride = stride_ + 1;
    dim3 dimBlock(1, CU1DBLOCK);
    dim3 dimGrid(1, n_blocks(num_diag, CU1DBLOCK));
    ::MatrixDim d = { num_diag, 1, this_stride };
    cuda_add(dimGrid, dimBlock, data_, value, d);
    CU_SAFE_CALL(cudaGetLastError());

    CuDevice::Instantiate().AccuProfile(__func__, tim.Elapsed());
  } else
  #endif
  {
    Mat().AddToDiag(value);
  }
}

template<typename Real>
bool CuMatrixBase<Real>::IsUnit(Real tol) const {
  // want to return:
  //FrobeniusNorm(*this - I) <= tol * NumRows(), i.e.:
  //sqrt (trace((*this - I)(*this-I)) <= tol * NumRows()
  //    trace((*this - I)(*this - I)) <= tol * NumRows()
  // trace(*this * *this) + trace(I) - 2 * trace(*this) <= tol * NumRows()
  // trace(*this * *this) + dim - 2*this.Trace() <= tol * NumRows()
  KALDI_ASSERT(this->NumRows() == this->NumCols());
  return (TraceMatMat(*this, *this, kTrans) + this->NumRows() - 2.0 * this->Trace() <=
          tol * this->NumRows());
}



template<typename Real>
void CuMatrixBase<Real>::Scale(Real value) {
#if HAVE_CUDA == 1
  if (CuDevice::Instantiate().Enabled()) {
    if (num_rows_ == 0) return;
    Timer tim;

    dim3 dimBlock(CU2DBLOCK, CU2DBLOCK);
    dim3 dimGrid(n_blocks(NumCols(), CU2DBLOCK), n_blocks(NumRows(), CU2DBLOCK));

    cuda_scale(dimGrid, dimBlock, data_, value, Dim());
    CU_SAFE_CALL(cudaGetLastError());

    CuDevice::Instantiate().AccuProfile(__func__, tim.Elapsed());
  } else
#endif
  {
    Mat().Scale(value);
  }
}

template<typename Real>
void CuMatrixBase<Real>::ApplyLog() {
  #if HAVE_CUDA == 1
  if (CuDevice::Instantiate().Enabled()) {
    if (num_rows_ == 0) return;
    Timer tim;

    dim3 dimBlock(CU2DBLOCK, CU2DBLOCK);
    dim3 dimGrid(n_blocks(NumCols(), CU2DBLOCK), n_blocks(NumRows(), CU2DBLOCK));

    cuda_apply_log(dimGrid, dimBlock, data_, Dim());
    CU_SAFE_CALL(cudaGetLastError());

    CuDevice::Instantiate().AccuProfile(__func__, tim.Elapsed());
  } else
  #endif
  {
    Mat().ApplyLog();
  }
}

template<typename Real>
void CuMatrixBase<Real>::MulElements(const CuMatrixBase<Real>& A) {
  #if HAVE_CUDA == 1
  if (CuDevice::Instantiate().Enabled()) {
    Timer tim;

    KALDI_ASSERT(num_cols_ == A.NumCols());
    KALDI_ASSERT(num_rows_ == A.NumRows());

    dim3 dimBlock(CU2DBLOCK, CU2DBLOCK);
    dim3 dimGrid(n_blocks(NumCols(), CU2DBLOCK), n_blocks(NumRows(), CU2DBLOCK));

    cuda_mul_elements(dimGrid, dimBlock, data_, A.data_, Dim(), A.Stride());
    CU_SAFE_CALL(cudaGetLastError());

    CuDevice::Instantiate().AccuProfile(__func__, tim.Elapsed());
  } else
  #endif
  {
    Mat().MulElements(A.Mat());
  }
}

template<typename Real>
void CuMatrixBase<Real>::DivElements(const CuMatrixBase<Real>& A) {
  #if HAVE_CUDA == 1
  if (CuDevice::Instantiate().Enabled()) {
    Timer tim;

    KALDI_ASSERT(num_cols_ == A.NumCols());
    KALDI_ASSERT(num_rows_ == A.NumRows());

    dim3 dimBlock(CU2DBLOCK, CU2DBLOCK);
    dim3 dimGrid(n_blocks(NumCols(), CU2DBLOCK), n_blocks(NumRows(), CU2DBLOCK));

    cuda_div_elements(dimGrid, dimBlock, data_, A.data_, Dim(), A.Stride());
    CU_SAFE_CALL(cudaGetLastError());

    CuDevice::Instantiate().AccuProfile(__func__, tim.Elapsed());
  } else
  #endif
  {
    Mat().DivElements(A.Mat());
  }
}

template<typename Real>
void CuMatrixBase<Real>::Max(const CuMatrixBase<Real>& A) {
  #if HAVE_CUDA == 1
  if (CuDevice::Instantiate().Enabled()) {
    Timer tim;

    KALDI_ASSERT(num_cols_ == A.NumCols());
    KALDI_ASSERT(num_rows_ == A.NumRows());

    dim3 dimBlock(CU2DBLOCK, CU2DBLOCK);
    dim3 dimGrid(n_blocks(NumCols(), CU2DBLOCK), n_blocks(NumRows(), CU2DBLOCK));

    cuda_max(dimGrid, dimBlock, data_, A.data_, Dim(), A.Stride());
    CU_SAFE_CALL(cudaGetLastError());

    CuDevice::Instantiate().AccuProfile(__func__, tim.Elapsed());
  } else
  #endif
  {
    Mat().Max(A.Mat());
  }
}


template<typename Real>
void CuMatrixBase<Real>::MulColsVec(const CuVectorBase<Real> &scale) {
#if HAVE_CUDA == 1
  if (CuDevice::Instantiate().Enabled()) {
    Timer tim;

    KALDI_ASSERT(scale.Dim() == NumCols());

    dim3 dimBlock(CU2DBLOCK, CU2DBLOCK);
    dim3 dimGrid(n_blocks(NumCols(), CU2DBLOCK), n_blocks(NumRows(), CU2DBLOCK));

    cuda_mul_cols_vec(dimGrid, dimBlock, data_, scale.data_, Dim());
    CU_SAFE_CALL(cudaGetLastError());


    CuDevice::Instantiate().AccuProfile(__func__, tim.Elapsed());
  } else
#endif
  {
    Mat().MulColsVec(scale.Vec());
  }
}



template<typename Real>
void CuMatrixBase<Real>::MulRowsVec(const CuVectorBase<Real> &scale) {
  #if HAVE_CUDA == 1
  if (CuDevice::Instantiate().Enabled()) {
    Timer tim;

    KALDI_ASSERT(scale.Dim() == NumRows());

    dim3 dimBlock(CU2DBLOCK, CU2DBLOCK);
    dim3 dimGrid(n_blocks(NumCols(), CU2DBLOCK), n_blocks(NumRows(), CU2DBLOCK));

    cuda_mul_rows_vec(dimGrid, dimBlock, data_, scale.data_, Dim());
    CU_SAFE_CALL(cudaGetLastError());


    CuDevice::Instantiate().AccuProfile(__func__, tim.Elapsed());
  } else
  #endif
  {
    Mat().MulRowsVec(scale.Vec());
  }
}

template<typename Real>
void CuMatrixBase<Real>::MulRowsGroupMat(const CuMatrixBase<Real> &src) {
  KALDI_ASSERT(src.NumCols() > 0);
#if HAVE_CUDA == 1
  if (CuDevice::Instantiate().Enabled()) {
    Timer tim;
    int group_size = this->NumCols() / src.NumCols();
    dim3 dimBlock(CU2DBLOCK, CU2DBLOCK);
    dim3 dimGrid(n_blocks(NumCols(), CU2DBLOCK),
                 n_blocks(NumRows(), CU2DBLOCK));

    cuda_mul_rows_group_mat(dimGrid, dimBlock, this->data_, src.data_,
                            this->Dim(), src.Stride(), group_size);
    CU_SAFE_CALL(cudaGetLastError());

    CuDevice::Instantiate().AccuProfile(__func__, tim.Elapsed());
  } else
#endif
  {
    Mat().MulRowsGroupMat(src.Mat());
  }
}
template<typename Real>
void CuMatrixBase<Real>::GroupPnormDeriv(const CuMatrixBase<Real> &src1,
                                         const CuMatrixBase<Real> &src2,
                                         Real power) {
  KALDI_ASSERT(src2.NumCols() > 0);
  int group_size = this->NumCols() / src2.NumCols();
  KALDI_ASSERT(this->NumCols() == src2.NumCols() * group_size);
#if HAVE_CUDA == 1
  if (CuDevice::Instantiate().Enabled()) {
    Timer tim;

    dim3 dimBlock(CU2DBLOCK, CU2DBLOCK);
    dim3 dimGrid(n_blocks(NumCols(), CU2DBLOCK), n_blocks(NumRows(), CU2DBLOCK));

    cuda_calc_pnorm_deriv(dimGrid, dimBlock, this->data_, src1.Data(), src2.Data(), Dim(), src2.Stride(), group_size, power);
    CU_SAFE_CALL(cudaGetLastError());

    CuDevice::Instantiate().AccuProfile(__func__, tim.Elapsed());
  } else
#endif
  {
    Mat().GroupPnormDeriv(src1.Mat(), src2.Mat(), power);
  }
}

template<typename Real>
void CuMatrixBase<Real>::GroupMaxDeriv(const CuMatrixBase<Real> &src1,
                                       const CuMatrixBase<Real> &src2) {
  KALDI_ASSERT(src2.NumCols() > 0);
  int group_size = this->NumCols() / src2.NumCols();
  KALDI_ASSERT(this->NumCols() == src2.NumCols() * group_size);
#if HAVE_CUDA == 1
  if (CuDevice::Instantiate().Enabled()) {
    Timer tim;

    dim3 dimBlock(CU2DBLOCK, CU2DBLOCK);
    dim3 dimGrid(n_blocks(NumCols(), CU2DBLOCK), n_blocks(NumRows(), CU2DBLOCK));

    cuda_calc_group_max_deriv(dimGrid, dimBlock, this->data_,
                              src1.Data(), src2.Data(), Dim(),
                              src2.Stride(), group_size);
    CU_SAFE_CALL(cudaGetLastError());

    CuDevice::Instantiate().AccuProfile(__func__, tim.Elapsed());
  } else
#endif
  {
    Mat().GroupMaxDeriv(src1.Mat(), src2.Mat());
  }
}

template<typename Real>
void CuMatrixBase<Real>::DivRowsVec(const CuVectorBase<Real> &div) {
#if HAVE_CUDA == 1
  if (CuDevice::Instantiate().Enabled()) {
    Timer tim;

    KALDI_ASSERT(div.Dim() == NumRows());

    dim3 dimBlock(CU2DBLOCK, CU2DBLOCK);
    dim3 dimGrid(n_blocks(NumCols(), CU2DBLOCK), n_blocks(NumRows(), CU2DBLOCK));

    cuda_div_rows_vec(dimGrid, dimBlock, data_, div.data_, Dim());
    CU_SAFE_CALL(cudaGetLastError());

    CuDevice::Instantiate().AccuProfile(__func__, tim.Elapsed());
  } else
#endif
  {
    Vector<Real> temp(div.Vec()); // will copy.
    temp.InvertElements();
    Mat().MulRowsVec(temp);
  }
}

template<typename Real>
void CuMatrixBase<Real>::InvertElements() {
#if HAVE_CUDA == 1
  if (CuDevice::Instantiate().Enabled()) {
    Timer tim;

    dim3 dimBlock(CU2DBLOCK, CU2DBLOCK);
    dim3 dimGrid(n_blocks(NumCols(), CU2DBLOCK), n_blocks(NumRows(), CU2DBLOCK));

    cuda_invert_elements(dimGrid, dimBlock, data_, Dim());
    CU_SAFE_CALL(cudaGetLastError());

    CuDevice::Instantiate().AccuProfile(__func__, tim.Elapsed());
  } else
#endif
  {
    Mat().InvertElements();
  }
}


template<typename Real>
void CuMatrixBase<Real>::AddMat(Real alpha, const CuMatrixBase<Real>& A,
                                MatrixTransposeType transA) {

#if HAVE_CUDA == 1
  if (CuDevice::Instantiate().Enabled()) {
    if (transA == kNoTrans) {
      KALDI_ASSERT(A.NumRows() == num_rows_ && A.NumCols() == num_cols_);
    } else {
      KALDI_ASSERT(A.NumCols() == num_rows_ && A.NumRows() == num_cols_);
    }
    if (num_rows_ == 0) return;
    Timer tim;
    dim3 dimBlock(CU2DBLOCK, CU2DBLOCK);
    dim3 dimGrid(n_blocks(NumCols(), CU2DBLOCK), n_blocks(NumRows(), CU2DBLOCK));
    cuda_add_mat(dimGrid, dimBlock, alpha, A.data_, data_, Dim(), A.Stride(),
                 (transA == kTrans ? 1 : 0));
    CU_SAFE_CALL(cudaGetLastError());

    CuDevice::Instantiate().AccuProfile(__func__, tim.Elapsed());
  } else
#endif
  {
    Mat().AddMat(alpha, A.Mat(), transA);
  }
}

template<typename Real>
void CuMatrixBase<Real>::AddMatBlocks(Real alpha, const CuMatrixBase<Real> &A,
		MatrixTransposeType transA) {
  if (num_rows_ == 0 || num_cols_ == 0) return;
  int32 num_row_blocks, num_col_blocks;
  if (transA == kNoTrans) {
    KALDI_ASSERT(A.NumRows() % num_rows_ == 0 && A.NumCols() % num_cols_ == 0);
    num_row_blocks = A.Mat().NumRows() / num_rows_;
    num_col_blocks = A.Mat().NumCols() / num_cols_;
  } else {
    KALDI_ASSERT(A.NumRows() % num_cols_ == 0 && A.NumCols() % num_rows_ == 0);
    num_row_blocks = A.Mat().NumRows() / num_cols_;
    num_col_blocks = A.Mat().NumCols() / num_rows_;
  }
#if HAVE_CUDA == 1
  if (CuDevice::Instantiate().Enabled()) {
    Timer tim;
    dim3 dimBlock(CU2DBLOCK, CU2DBLOCK);
    dim3 dimGrid(n_blocks(NumCols(), CU2DBLOCK), n_blocks(NumRows(), CU2DBLOCK));
    cuda_add_mat_blocks(dimGrid, dimBlock, alpha, A.data_, num_row_blocks,
		    num_col_blocks, data_, Dim(), A.Stride(),
		    (transA == kTrans ? 1 : 0));
    CU_SAFE_CALL(cudaGetLastError());

    CuDevice::Instantiate().AccuProfile(__func__, tim.Elapsed());
  } else
#endif
  {
    int32 nr, nc;
    if (transA == kNoTrans) {
      nr = num_rows_;
      nc = num_cols_;
    } else {
      nr = num_cols_;
      nc = num_rows_;
    }
    for (int32 i = 0; i < num_row_blocks; i++) {
      for (int32 j = 0; j < num_col_blocks; j++) {
        Mat().AddMat(alpha, SubMatrix<Real>(A.Mat(), i * nr, nr, j * nc, nc),
			transA);
      }
    }
  }
}

template<typename Real>
void CuMatrixBase<Real>::AddMatMatDivMat(const CuMatrixBase<Real> &A,
                    const CuMatrixBase<Real> &B, const CuMatrixBase<Real> &C) {
#if HAVE_CUDA == 1
  if (CuDevice::Instantiate().Enabled()) {
    Timer tim;

    KALDI_ASSERT(num_rows_ == A.num_rows_ && num_cols_ == A.num_cols_);
    KALDI_ASSERT(num_rows_ == B.num_rows_ && num_cols_ == B.num_cols_);
    KALDI_ASSERT(num_rows_ == C.num_rows_ && num_cols_ == C.num_cols_);
    if (num_rows_ == 0) return;

    dim3 dimBlock(CU2DBLOCK, CU2DBLOCK);
    dim3 dimGrid(n_blocks(NumCols(), CU2DBLOCK), n_blocks(NumRows(), CU2DBLOCK));

    cuda_add_mat_mat_div_mat(dimGrid, dimBlock, A.data_, B.data_, C.data_, data_, Dim(), A.Stride(), B.Stride(), C.Stride());
    CU_SAFE_CALL(cudaGetLastError());

    CuDevice::Instantiate().AccuProfile(__func__, tim.Elapsed());
  } else
#endif
  {
    Mat().AddMatMatDivMat(A.Mat(), B.Mat(), C.Mat());
  }
}

template<typename Real>
void CuMatrixBase<Real>::AddVecToCols(Real alpha,
                                      const CuVectorBase<Real> &col,
                                      Real beta) {
  if (col.Dim() != NumRows()) {
    KALDI_ERR << "Non matching dimensions: Rows:" << NumRows() << " VectorDim:" << col.Dim();
  }

  #if HAVE_CUDA == 1
  if (CuDevice::Instantiate().Enabled()) {
    Timer tim;

    dim3 dimBlock(CU2DBLOCK, CU2DBLOCK);
    dim3 dimGrid(n_blocks(NumCols(), CU2DBLOCK), n_blocks(NumRows(), CU2DBLOCK));

    cuda_add_vec_to_cols(dimGrid, dimBlock, alpha, col.data_, beta, data_, Dim());
    CU_SAFE_CALL(cudaGetLastError());

    CuDevice::Instantiate().AccuProfile(__func__, tim.Elapsed());
  } else
  #endif
  {
    if (beta != 1.0) Mat().Scale(beta);
    Mat().AddVecToCols(alpha, col.Vec());
  }
}



template<typename Real>
void CuMatrixBase<Real>::AddVecToRows(Real alpha,
                                      const CuVectorBase<Real> &row,
                                      Real beta) {
  if (row.Dim() != NumCols()) {
    KALDI_ERR << "Non matching dimensions: Cols:" << NumCols() << " VectorDim:" << row.Dim();
  }
#if HAVE_CUDA == 1
  if (CuDevice::Instantiate().Enabled()) {
    Timer tim;

    dim3 dimBlock(CU2DBLOCK, CU2DBLOCK);
    dim3 dimGrid(n_blocks(NumCols(), CU2DBLOCK), n_blocks(NumRows(), CU2DBLOCK));

    cuda_add_vec_to_rows(dimGrid, dimBlock, alpha, row.data_, beta, data_, Dim());
    CU_SAFE_CALL(cudaGetLastError());

    CuDevice::Instantiate().AccuProfile(__func__, tim.Elapsed());
  } else
#endif
  {
    if (beta != 1.0) Mat().Scale(beta);
    Mat().AddVecToRows(alpha, row.Vec());
  }
}



/*
 * Method wrapping the CUBLAS function GEMM
 */
template<typename Real>
void CuMatrixBase<Real>::AddMatMat(
    Real alpha, const CuMatrixBase<Real> &A, MatrixTransposeType transA,
    const CuMatrixBase<Real> &B, MatrixTransposeType transB, Real beta) {


    // CUBLAS is col-major, cudamatrix is row-major, how to do the mapping?
    // keep trans..., just swap A&B matrices: A->B B->A
    MatrixIndexT m = ((transB==kTrans)? B.NumRows() : B.NumCols());
    MatrixIndexT n = ((transA==kTrans)? A.NumCols() : A.NumRows());
    MatrixIndexT k = ((transB==kTrans)? B.NumCols() : B.NumRows());
    MatrixIndexT k1 = ((transA==kTrans)? A.NumRows() : A.NumCols());

    KALDI_ASSERT(m == NumCols());
    KALDI_ASSERT(n == NumRows());
    KALDI_ASSERT(k == k1);

    if (m == 0) return;


#if HAVE_CUDA == 1
  if (CuDevice::Instantiate().Enabled()) {
    Timer tim;
    CU_SAFE_CALL(cublas_gemm(GetCublasHandle(),
			    (transB==kTrans? CUBLAS_OP_T:CUBLAS_OP_N),
			    (transA==kTrans? CUBLAS_OP_T:CUBLAS_OP_N),
			    m, n, k, alpha, B.data_, B.Stride(),
			    A.data_, A.Stride(), beta, data_, Stride()));

    CuDevice::Instantiate().AccuProfile(__func__, tim.Elapsed());
  } else
#endif
  {
    Mat().AddMatMat(alpha, A.Mat(), transA, B.Mat(), transB, beta);
  }
}

template <typename Real>
void CuMatrixBase<Real>::AddMatSmat(Real alpha, const CuMatrixBase<Real> &A, MatrixTransposeType transA,
                            const CuRowSparseMatrix<Real> &B, MatrixTransposeType transB, Real beta) {
  KALDI_ASSERT(transB == kTrans && num_cols_ == B.num_rows_);
<<<<<<< HEAD
  KALDI_ASSERT((transA == kTrans && num_rows_ == A.num_cols_ && A.num_rows_ >= B.elements_per_row_) ||
               (transA == kNoTrans && num_rows_ == A.num_rows_ && A.num_cols_ >= B.elements_per_row_));
#if HAVE_CUDA == 1
  if (CuDevice::Instantiate().Enabled()) {
    Timer tim;
    dim3 dimBlock(CU2DBLOCK, CU2DBLOCK);
    dim3 dimGrid(n_blocks(NumRows(), CU2DBLOCK), n_blocks(NumCols(), CU2DBLOCK));
    cuda_add_mat_smat(dimGrid, dimBlock, this->data_, Stride(), alpha, A.data_, A.Stride(), transA,
                      B.Data(), B.elements_per_row_, beta);
    CU_SAFE_CALL(cudaGetLastError());
    CuDevice::Instantiate().AccuProfile(__func__, tim.Elapsed());
  }
#endif
=======
  KALDI_ASSERT((transA == kTrans && num_rows_ == A.num_cols_ && A.num_rows_ == B.num_cols_) ||
               (transA == kNoTrans && num_rows_ == A.num_rows_ && A.num_cols_ == B.num_cols_));
#if HAVE_CUDA == 1
  if (CuDevice::Instantiate().Enabled()) {
    Timer tim;
    dim3 dimBlock(CU1DBLOCK, 1);
    dim3 dimGrid(n_blocks(NumRows(), CU1DBLOCK), n_blocks(NumCols(), 1));
    if (transA == kNoTrans)
      cuda_add_mat_smat(dimGrid, dimBlock, this->data_, Stride(), alpha, A.data_, A.Stride(),
                        B.Data(), B.elements_per_row_, beta);
    else
      cuda_add_mat_trans_smat(dimGrid, dimBlock, this->data_, Stride(), alpha, A.data_, A.Stride(),
                              B.Data(), B.elements_per_row_, beta);
    CU_SAFE_CALL(cudaGetLastError());
    CuDevice::Instantiate().AccuProfile(__func__, tim.Elapsed());
  } else
#endif
  {
    Matrix<Real> cpuB(B.num_rows_, B.num_cols_);
    reinterpret_cast<const SparseMatrix<Real>*>(&B)->CopyToMat(&cpuB, kNoTrans);
    Mat().AddMatMat(alpha, A.Mat(), transA, cpuB, transB, beta);
  }
>>>>>>> 974436ca
}

template<typename Real>
void CuMatrixBase<Real>::AddVecVec(
    Real alpha, const CuVectorBase<Real> &x, const CuVectorBase<Real> &y) {

    MatrixIndexT m = y.Dim();
    MatrixIndexT n = x.Dim();
    KALDI_ASSERT(m == NumCols());
    KALDI_ASSERT(n == NumRows());

#if HAVE_CUDA == 1
  if (CuDevice::Instantiate().Enabled()) {
    Timer tim;
    CU_SAFE_CALL(cublas_ger(GetCublasHandle(), m, n, alpha,
                 y.Data(), 1, x.Data(), 1, data_, Stride()));

    CuDevice::Instantiate().AccuProfile(__func__, tim.Elapsed());
  } else
#endif
  {
    Mat().AddVecVec(alpha, x.Vec(), y.Vec());
  }
}


template<typename Real>
void CuMatrixBase<Real>::SymAddMat2(
    Real alpha, const CuMatrixBase<Real> &A, MatrixTransposeType transA,
    Real beta) {
  KALDI_ASSERT(num_rows_ == num_cols_ &&
               ((transA == kNoTrans && A.num_rows_ == num_rows_) ||
                (transA == kTrans && A.num_cols_ == num_cols_)));
  if (num_rows_ == 0) return;
  KALDI_ASSERT(A.data_ != data_);

#if HAVE_CUDA == 1
  if (CuDevice::Instantiate().Enabled()) {
    Timer tim;
    cublasOperation_t trans = (transA == kTrans ? CUBLAS_OP_N : CUBLAS_OP_T);
    MatrixIndexT A_other_dim = (transA == kNoTrans ? A.num_cols_ : A.num_rows_);
    CU_SAFE_CALL(cublas_syrk(GetCublasHandle(), CUBLAS_FILL_MODE_UPPER, trans,
			    num_rows_, A_other_dim, alpha, A.Data(),
			    A.Stride(), beta, this->data_, this->stride_));

    CuDevice::Instantiate().AccuProfile(__func__, tim.Elapsed());
  } else
#endif
  {
    Mat().SymAddMat2(alpha, A.Mat(), transA, beta);
  }
}


template<typename Real>
void CuMatrixBase<Real>::AddDiagVecMat(
    const Real alpha, const CuVectorBase<Real> &v,
    const CuMatrixBase<Real> &M, MatrixTransposeType transM,
    Real beta) {
#if HAVE_CUDA == 1
  if (CuDevice::Instantiate().Enabled()) {
    if (transM == kNoTrans) {
      KALDI_ASSERT(SameDim(*this, M));
    } else {
      KALDI_ASSERT(M.NumRows() == NumCols() && M.NumCols() == NumRows());
    }
    KALDI_ASSERT(v.Dim() == this->NumRows());

    Timer tim;
    dim3 dimBlock(CU2DBLOCK, CU2DBLOCK);

    dim3 dimGrid(n_blocks(num_cols_, CU2DBLOCK),
                 n_blocks(num_rows_, CU2DBLOCK));

    MatrixIndexT M_row_stride = M.Stride(), M_col_stride = 1;
    if (transM == kTrans)
      std::swap(M_row_stride, M_col_stride);
    cuda_add_diag_vec_mat(dimGrid, dimBlock, alpha, data_, Dim(),
                          v.Data(), M.Data(), M_row_stride, M_col_stride, beta);
    CU_SAFE_CALL(cudaGetLastError());
    CuDevice::Instantiate().AccuProfile(__func__, tim.Elapsed());
  } else
#endif
  {
    Mat().AddDiagVecMat(alpha, v.Vec(), M.Mat(), transM, beta);
  }
}


template<typename Real>
void CuMatrixBase<Real>::AddMatDiagVec(
    const Real alpha,
    const CuMatrixBase<Real> &M, MatrixTransposeType transM,
    CuVectorBase<Real> &v,
    Real beta) {
#if HAVE_CUDA == 1
  if (CuDevice::Instantiate().Enabled()) {
    if (transM == kNoTrans) {
      KALDI_ASSERT(SameDim(*this, M));
    } else {
      KALDI_ASSERT(M.NumRows() == NumCols() && M.NumCols() == NumRows());
    }
    KALDI_ASSERT(v.Dim() == this->NumCols());

    Timer tim;
    dim3 dimBlock(CU2DBLOCK, CU2DBLOCK);
    // Caution, this dimGrid is not the same way around as much of the other
    // code: going forward, I want to use the (rows, cols) order.
    dim3 dimGrid(n_blocks(num_rows_, CU2DBLOCK), n_blocks(num_cols_, CU2DBLOCK));

    MatrixIndexT M_row_stride = M.Stride(), M_col_stride = 1;
    if (transM == kTrans) std::swap(M_row_stride, M_col_stride);

    cuda_add_mat_diag_vec(dimGrid, dimBlock, alpha, data_, Dim(),
                          M.Data(), M_row_stride, M_col_stride, v.Data(),  beta);
    CU_SAFE_CALL(cudaGetLastError());
    CuDevice::Instantiate().AccuProfile(__func__, tim.Elapsed());
  } else
#endif
  {
    Mat().AddMatDiagVec(alpha, M.Mat(), transM, v.Vec(), beta);
  }
}

template<typename Real>
void CuMatrixBase<Real>::AddMatMatElements(Real alpha,
    const CuMatrixBase<Real> &A, const CuMatrixBase<Real> &B, Real beta) {
#if HAVE_CUDA == 1
  if (CuDevice::Instantiate().Enabled()) {
    Timer tim;
    dim3 dimBlock(CU2DBLOCK, CU2DBLOCK);
    dim3 dimGrid(n_blocks(NumCols(), CU2DBLOCK), n_blocks(NumRows(), CU2DBLOCK));
    cuda_add_mat_mat_elements(dimGrid, dimBlock, this->data_, A.Data(), B.Data(), Dim(), A.Stride(), B.Stride(), alpha, beta);
    CuDevice::Instantiate().AccuProfile(__func__, tim.Elapsed());
  } else
#endif
  {
    Mat().AddMatMatElements(alpha, A.Mat(), B.Mat(), beta);
  }
}


template<typename Real>
void CuMatrixBase<Real>::Sigmoid(const CuMatrixBase<Real> &src) {
  KALDI_ASSERT(SameDim(*this, src));
#if HAVE_CUDA == 1
  if (CuDevice::Instantiate().Enabled()) {
    Timer tim;

    dim3 dimBlock(CU2DBLOCK, CU2DBLOCK);
    dim3 dimGrid(n_blocks(src.NumCols(), CU2DBLOCK), n_blocks(src.NumRows(), CU2DBLOCK));

    cuda_sigmoid(dimGrid, dimBlock, this->data_, src.data_, this->Dim(), src.Stride());
    CU_SAFE_CALL(cudaGetLastError());

    CuDevice::Instantiate().AccuProfile(__func__, tim.Elapsed());
  } else
  #endif
  {
    Mat().Sigmoid(src.Mat());
  }
}

template<typename Real>
void CuMatrixBase<Real>::SoftHinge(const CuMatrixBase<Real> &src) {
  KALDI_ASSERT(SameDim(*this, src));
#if HAVE_CUDA == 1
  if (CuDevice::Instantiate().Enabled()) {
    Timer tim;

    dim3 dimBlock(CU2DBLOCK, CU2DBLOCK);
    dim3 dimGrid(n_blocks(src.NumCols(), CU2DBLOCK), n_blocks(src.NumRows(), CU2DBLOCK));

    cuda_soft_hinge(dimGrid, dimBlock, this->data_, src.data_, this->Dim(), src.Stride());
    CU_SAFE_CALL(cudaGetLastError());

    CuDevice::Instantiate().AccuProfile(__func__, tim.Elapsed());
  } else
  #endif
  {
    Mat().SoftHinge(src.Mat());
  }
}

template<typename Real>
void CuMatrixBase<Real>::GroupPnorm(const CuMatrixBase<Real> &src, Real power) {
  int group_size = src.NumCols() / this->NumCols();
  KALDI_ASSERT(src.NumCols() == this->NumCols() * group_size &&
               this->NumRows() == src.NumRows());
#if HAVE_CUDA == 1
  if (CuDevice::Instantiate().Enabled()) {
    Timer tim;
    dim3 dimBlock(CU2DBLOCK, CU2DBLOCK);
    dim3 dimGrid(n_blocks(src.NumCols(), CU2DBLOCK), n_blocks(src.NumRows(), CU2DBLOCK));
    cuda_group_pnorm(dimGrid, dimBlock, this->data_, src.data_, this->Dim(), src.Stride(), group_size, power);
    CU_SAFE_CALL(cudaGetLastError());
    CuDevice::Instantiate().AccuProfile(__func__, tim.Elapsed());
  } else
  #endif
  {
    Mat().GroupPnorm(src.Mat(), power);
  }
}

template<typename Real>
void CuMatrixBase<Real>::GroupMax(const CuMatrixBase<Real> &src) {
  int group_size = src.NumCols() / this->NumCols();
  KALDI_ASSERT(src.NumCols() == this->NumCols() * group_size &&
               this->NumRows() == src.NumRows());
#if HAVE_CUDA == 1
  if (CuDevice::Instantiate().Enabled()) {
    Timer tim;
    dim3 dimBlock(CU2DBLOCK, CU2DBLOCK);
    dim3 dimGrid(n_blocks(src.NumCols(), CU2DBLOCK), n_blocks(src.NumRows(), CU2DBLOCK));
    cuda_group_max(dimGrid, dimBlock, this->data_, src.data_,
                   this->Dim(), src.Stride(), group_size);
    CU_SAFE_CALL(cudaGetLastError());
    CuDevice::Instantiate().AccuProfile(__func__, tim.Elapsed());
  } else
#endif
  {
    Mat().GroupMax(src.Mat());
  }
}

/*
Think of sv_labels as a Matrix, denoting the "correct" label of each frame to
each phone-state; it's very likely to contain a LOT of zeros

tot_weight = the sum of ALL element in matrix sv_labels
tot_objf = the sum of the product of (each element in matrix sv_labels) and (the
           log of its counterpart in matrix output)

an element in "this" matrix = (the element in matrix sv_labels) divided by (the element in matrix output)
*/
template<typename Real>
void CuMatrix<Real>::CompObjfAndDeriv(const std::vector<MatrixElement<Real> >& sv_labels,
                                      const CuMatrix<Real> &output,
                                      Real *tot_objf, Real* tot_weight) {
  { // check the input.
    typedef typename std::vector<MatrixElement<Real> >::const_iterator Iter;
    MatrixIndexT num_rows = this->num_rows_, num_cols = this->num_cols_;
    for (Iter iter = sv_labels.begin(); iter != sv_labels.end(); ++iter) {
      KALDI_ASSERT(iter->row < num_rows && iter->row >= 0 &&
                   iter->column < num_cols && iter->column >= 0);
    }
  }

#if HAVE_CUDA == 1
  if (CuDevice::Instantiate().Enabled()) {
    if (sv_labels.empty()) {
      KALDI_WARN << "Empty supervision labels";
      *tot_objf = 0.0;
      *tot_weight = 0.0;
      return;
    }
    void *addr = CuDevice::Instantiate().Malloc(sv_labels.size() * sizeof(MatrixElement<Real>));
    CU_SAFE_CALL(cudaMemcpy(addr, sv_labels.data(), sv_labels.size() * sizeof(MatrixElement<Real>), cudaMemcpyHostToDevice));
    Timer tim;
    CuVector<Real> tmp(2, kUndefined);
    int dimBlock(CU1DBLOCK);
    int dimGrid = 1; // only 1 block here. we have loops in each thread.
    cuda_comp_obj_deriv(dimGrid, dimBlock, (MatrixElement<Real>*)addr,
                        sv_labels.size(), output.Data(), output.Dim(),
                        this->Data(), this->Dim(), tmp.Data());
    Vector<Real> tmp_cpu(tmp);
    *tot_objf = tmp_cpu(0);
    *tot_weight = tmp_cpu(1);
    CuDevice::Instantiate().Free(addr);
    CuDevice::Instantiate().AccuProfile(__func__, tim.Elapsed());
  } else
#endif
  {
    *tot_objf = 0.0;
    *tot_weight = 0.0;
    for(int32 i = 0; i<sv_labels.size(); i++) {
      int32 m = sv_labels[i].row, label = sv_labels[i].column;
      Real weight = sv_labels[i].weight;
      //KALDI_ASSERT(label >= 0 && label < nnet_.OutputDim());
      Real this_prob = output(m, label);
      KALDI_ASSERT(this_prob >= 0.99e-20); // we floored to 1.0e-20 in SoftmaxLayer.
      *tot_objf += weight * Log(this_prob);
      *tot_weight += weight;
      (*this)(m, label) += weight / this_prob;
    }
  }
}

template<typename Real> // Y->this, X->src
void CuMatrixBase<Real>::ApplySoftMaxPerRow(const CuMatrixBase<Real> &src) {
  KALDI_ASSERT(SameDim(*this, src));
#if HAVE_CUDA == 1
  if (CuDevice::Instantiate().Enabled()) {
    Timer tim;
    size_t dimBlock = src.num_cols_ > CU1DBLOCK ? CU1DBLOCK : src.num_cols_;
    size_t dimGrid = src.num_rows_;
    cuda_softmax_reduce(dimGrid, dimBlock, data_, src.data_, Dim(), src.Stride());
    CU_SAFE_CALL(cudaGetLastError());

    CuDevice::Instantiate().AccuProfile(__func__, tim.Elapsed());
  } else
  #endif
  {
    MatrixBase<Real> &mat(this->Mat());
    mat.CopyFromMat(src.Mat());
    for(MatrixIndexT r = 0; r < mat.NumRows(); r++) {
      mat.Row(r).ApplySoftMax();
    }
  }
}

template<typename Real> // Y->this, X->src
void CuMatrixBase<Real>::ApplyLogSoftMaxPerRow(const CuMatrixBase<Real> &src) {
  KALDI_ASSERT(SameDim(*this, src));
#if HAVE_CUDA == 1
  if (CuDevice::Instantiate().Enabled()) {
    Timer tim;
    size_t dimBlock = src.num_cols_ > CU1DBLOCK ? CU1DBLOCK : src.num_cols_;
    size_t dimGrid = src.num_rows_;
    cuda_log_softmax_reduce(dimGrid, dimBlock,
                            data_, src.data_, Dim(), src.Stride());
    CU_SAFE_CALL(cudaGetLastError());

    CuDevice::Instantiate().AccuProfile(__func__, tim.Elapsed());
  } else
#endif
  {
    MatrixBase<Real> &mat(this->Mat());
    mat.CopyFromMat(src.Mat());
    for(MatrixIndexT r = 0; r < mat.NumRows(); r++) {
      mat.Row(r).ApplyLogSoftMax();
    }
  }
}

// DiffSigmoid(Ein, Y, Eout) -> Eout.DiffSigmoid(Y, Ein).
template<typename Real> // Eout -> *this, Ein -> diff, Y -> value
void CuMatrixBase<Real>::DiffSigmoid(const CuMatrixBase<Real> &value,
                                     const CuMatrixBase<Real> &diff) {
  KALDI_ASSERT(SameDim(*this, value) && SameDim(*this, diff));
#if HAVE_CUDA == 1
  if (CuDevice::Instantiate().Enabled()) {
    Timer tim;

    dim3 dimBlock(CU2DBLOCK, CU2DBLOCK);
    dim3 dimGrid(n_blocks(num_cols_, CU2DBLOCK), n_blocks(num_rows_, CU2DBLOCK));

    cuda_diff_sigmoid(dimGrid, dimBlock, data_, diff.data_, value.data_, Dim(), diff.Stride(), value.Stride());
    CU_SAFE_CALL(cudaGetLastError());

    CuDevice::Instantiate().AccuProfile(__func__, tim.Elapsed());
  } else
#endif
  {
    Mat().DiffSigmoid(value.Mat(), diff.Mat());
  }
}


template<typename Real>
void CuMatrixBase<Real>::Tanh(const CuMatrixBase<Real> &src) {
  KALDI_ASSERT(SameDim(*this, src));
#if HAVE_CUDA == 1
  if (CuDevice::Instantiate().Enabled()) {
    Timer tim;

    dim3 dimBlock(CU2DBLOCK, CU2DBLOCK);
    dim3 dimGrid(n_blocks(src.NumCols(), CU2DBLOCK), n_blocks(src.NumRows(), CU2DBLOCK));

    cuda_tanh(dimGrid, dimBlock, this->data_, src.data_, this->Dim(), src.Stride());
    CU_SAFE_CALL(cudaGetLastError());

    CuDevice::Instantiate().AccuProfile(__func__, tim.Elapsed());
  } else
#endif
  {
    Mat().Tanh(src.Mat());
  }
}



template<typename Real> // Ein -> diff, Y -> value
void CuMatrixBase<Real>::DiffTanh(const CuMatrixBase<Real> &value,
                                  const CuMatrixBase<Real> &diff) {
#if HAVE_CUDA == 1
  if (CuDevice::Instantiate().Enabled()) {
    Timer tim;

    dim3 dimBlock(CU2DBLOCK, CU2DBLOCK);
    dim3 dimGrid(n_blocks(num_cols_, CU2DBLOCK), n_blocks(num_rows_, CU2DBLOCK));

    cuda_diff_tanh(dimGrid, dimBlock, data_, diff.data_, value.data_, Dim(), diff.Stride(), value.Stride());
    CU_SAFE_CALL(cudaGetLastError());

    CuDevice::Instantiate().AccuProfile(__func__, tim.Elapsed());
  } else
#endif
  {
    Mat().DiffTanh(value.Mat(), diff.Mat());
  }
}

template<typename Real>
void CuMatrixBase<Real>::FindRowMaxId(CuArray<int32> *id) const {
#if HAVE_CUDA == 1
  if (CuDevice::Instantiate().Enabled()) {
    Timer tim;

    // initialize the vectors
    CuVector<Real> max(num_rows_);
    max.Set(-1e21);
    id->Resize(num_rows_);
    id->Set(-1);

    MatrixDim d=Dim(); // only stride will be used!

    // process per 256 column blocks
    for (int32 block = 0; (block+1)*256 <= num_cols_; block++) {
      dim3 dimBlock(CU1DBLOCK, 1);
      dim3 dimGrid(1, num_rows_);
      int32 offset = block*CU1DBLOCK;

      cuda_find_row_max_id(dimGrid, dimBlock, data_ + offset,
                           max.data_, id->Data(), offset, d);
    }

    // process the remainder
    int32 div = num_cols_ / 256;
    int32 mod = num_cols_ % 256;
    if (mod != 0) {
      dim3 dimBlock(mod, 1);
      dim3 dimGrid(1, num_rows_);
      int32 offset=div*256;

      cuda_find_row_max_id(dimGrid, dimBlock, data_ + offset,
                           max.data_, id->Data(), offset, d);
    }
    // now we have the indices!
    CuDevice::Instantiate().AccuProfile(__func__, tim.Elapsed());
  } else
#endif
  {
    // allocate index buffer
    id->Resize(num_rows_);
    id->Set(-1);
    // find maxima
    MatrixIndexT num_rows = num_rows_, num_cols = num_cols_;
    for(MatrixIndexT r = 0; r < num_rows; r++) {
      Real max = -1e21;
      int32 max_id = -1;
      const Real *row_data = Mat().RowData(r);
      for(MatrixIndexT c = 0; c < num_cols; c++) {
        if (max < row_data[c]) {
          max = row_data[c];
          max_id = c;
        }
      }
      id->Data()[r] = max_id;
    }
  }
}

template<typename Real>
void CuMatrixBase<Real>::DiffXent(const CuArray<int32> &tgt,
                                  CuVector<Real> *log_post_tgt) {

  KALDI_ASSERT(tgt.Dim() == num_rows_);
  log_post_tgt->Resize(tgt.Dim());

#if HAVE_CUDA == 1
  if (CuDevice::Instantiate().Enabled()) {
    Timer tim;

    dim3 dimBlock(1, CU2DBLOCK*8);
    dim3 dimGrid(1, n_blocks(tgt.Dim(), CU2DBLOCK*8));
    cuda_diff_xent(dimGrid, dimBlock, tgt.Data(), data_,
                   log_post_tgt->data_, Dim());

    CuDevice::Instantiate().AccuProfile(__func__, tim.Elapsed());
  } else
#endif
  {
    MatrixIndexT num_rows = num_rows_;
    for(int32 r = 0; r < num_rows; r++) {
      int32 col_tgt = tgt.Data()[r];
      Real &value = Mat()(r, col_tgt);
      log_post_tgt->Vec()(r) = Log(value);
      value -= 1.0;
    }
  }
}


template<typename Real>
void CuMatrixBase<Real>::Cholesky(CuMatrixBase<Real> *inv_cholesky) {
  KALDI_ASSERT(this->NumRows() == this->NumCols());
  const int32 block_size = 64;  // We can tune this.
#if HAVE_CUDA == 1
  bool have_gpu = CuDevice::Instantiate().Enabled();
#else
  bool have_gpu = false;
#endif
  if (this->NumRows() == 0) {
    return;
  }
  if (inv_cholesky == NULL && this->NumRows() >= block_size * 2 && have_gpu) {
    // Even if the user did not request the inverse Cholesky, for large enough
    // matrices (on GPUs) it's going to be more efficient to compute it anyway
    // as the recursion depends on it.
    CuMatrix<Real> inv(this->NumRows(), this->NumCols());
    Cholesky(&inv);
    return;
  }
  if (this->NumRows() <= block_size || inv_cholesky == NULL || !have_gpu) {
    // Don't recurse: compute the Cholesky (and inverse Cholesky, if requested)
    // directly, on the CPu.
    int32 dim = this->NumRows();
    CuSpMatrix<Real> this_sp(dim, kUndefined);
    this_sp.CopyFromMat(*this, kTakeLower);
    SpMatrix<Real> this_sp_cpu(this_sp);
    TpMatrix<Real> C_cpu(dim);
    C_cpu.Cholesky(this_sp_cpu);
    CuTpMatrix<Real> C(C_cpu);
    this->CopyFromTp(C);
    if (inv_cholesky != NULL) {
      C_cpu.Invert();  // Get inverse Cholesky on CPU.
      C.CopyFromTp(C_cpu);
      inv_cholesky->CopyFromTp(C); // Copy inverse Cholesky from CPU.
    }
    return;
  }
  // At this point, if none of the other cases apply, we recurse.

  // The selection of dim1 is a heuristic.  We could also just take half.
  int32 tot_dim = this->NumRows();
  int32 dim1;
  // Break it up into a whole number of blocks, for better memory alignment.
  // The line below, setting dim1 can be decided on a heuristic basis: from
  // the point of view of correctness, it can really be any value
  // 0 < dim1 < tot_dim.
  dim1 = block_size * std::max<int32>(1, tot_dim / (2 * block_size));

  int32 dim2 = tot_dim - dim1;
  CuSubMatrix<Real> this_11(*this, 0, dim1, 0, dim1),
      this_12(*this, 0, dim1, dim1, dim2),
      this_21(*this, dim1, dim2, 0, dim1),
      this_22(*this, dim1, dim2, dim1, dim2);
  CuSubMatrix<Real> inv_11(*inv_cholesky, 0, dim1, 0, dim1),
      inv_12(*inv_cholesky, 0, dim1, dim1, dim2),
      inv_21(*inv_cholesky, dim1, dim2, 0, dim1),
      inv_22(*inv_cholesky, dim1, dim2, dim1, dim2);
  /*
    Here is the math on block-wise Cholesky.  We'll use a Matlab-like notation for blocks of a matrix,
    e.g. [ A B; C D ], and also for transposes, e.g. A' is the transpose of A.
    Let A be the input matrix; we want to compute both its Cholesky L and its inverse Cholesky, which
    we'll call M.
    OK. let  L = [ L11 0; L21 L22 ] be the Cholesky factor of A.
    We have A = L L' = [ L11 0; L21 L22 ] * [ L11' L21'; 0 L22' ].  Multiplying it out,
    if A = [ A11 A12; A21 A22 ]; then
    A11 = L11 L11',  A21 = L21 L11', A22 = L21 L21' + L22 L22', and A12 = A21'.

    We also want an expression for the inverse of L (we call this M).
    If M = [ M11 0; M21 M22 ], then it's not hard to see that
    M11 = inv(L11), M22 = inv(L22).
    We can work out M21 as follows.  We know that [ L11 0; L21 L22 ] [ M11 0; M21 M22 ] = [ I 0; 0 I ].
    Considering the zero on the bottom of the rhs, we have: L21 M11 + L22 M21 = 0, which gives us:
    M21 = - L22^{-1} L21 M11 = - M22 L21 M11.

    Next, we want expressions for L21 and L22.  From the equation A21 = L21 L11', we have:
    L21 = A21 inv(L11') = A21 M11'
    We can compute L22 and M22 recursively by doing Cholesky (and computing the inverse Cholesky)
    on the quantity T = (A22 - L21 L21').   [we give it the name T just for easy reference.]

    Computationally, we do this as follows:
    (1) Recurse to get L11 and M11.
    (2) Compute L21 = A21 M11'
    (3) Compute T = A22 - L21 L21'
    (4) Recurse on T to get L22 and M22.
    (5) Compute M21 = -M22 L21 M11.
    Next, we have to consider the in-place nature of the computation, since L overwrites A
    [M has its own storage, in "inv_cholesky"].
    We address this here:
    (1) is in-place [L11 replaces A11, M11 has its own storage].
    (2) L21 gets written where M21 belongs.
    (3) T replaces A22.
    (4) is in-place [L22 replaces T where A22 was, M22 has its own storage]
    (5):(a)  we first compute the transpose of (L21 M11) is done in the upper part of A/L,
    where A12 or L12 would be.  Define a temporary expression
    U = (L21 M11)' = M11' L21'; this goes where A12 or L12 would be.
    (b) copy L21 to where it should be, in *this.
    (c) Compute M21 = -M22 U', in the correct place for M21.
    (d) zero L12 and M12.  */

  // (1) compute L11 and M11.
  this_11.Cholesky(&inv_11);
  // (2) compute L21 = A21 M11'.  For now it's in the "wrong place", where M21 should be.
  inv_21.AddMatMat(1.0, this_21, kNoTrans, inv_11, kTrans, 0.0);
  // (3) compute T = A22 - L21 L21'.  Note: only the lower triangle of T will be valid, but
  //      that's OK because Cholesky will ignore the upper part.
  this_22.SymAddMat2(-1.0, inv_21, kNoTrans, 1.0);
  // (4) Recurse to compute L22 and M22.
  this_22.Cholesky(&inv_22);
  // (5)(a) compute U = M11' L21'.  We use the storage of this_12 for this.  Note that L21 is
  //        currently where M21 should be.
  this_12.AddMatMat(1.0, inv_11, kTrans, inv_21, kTrans, 0.0);
  // (5)(b) copy L21 to where it should be.
  this_21.CopyFromMat(inv_21);
  // (5)(c) compute M21 = -M22 U'.
  inv_21.AddMatMat(-1.0, inv_22, kNoTrans, this_12, kTrans, 0.0);
  // (5)(d) zero L12 and M12.
  this_12.SetZero();
  inv_12.SetZero();
}



template<typename Real>
void CuMatrixBase<Real>::SymInvertPosDef() {
  KALDI_ASSERT(num_rows_ == num_cols_);
  if (num_rows_ == 0) return;
#if HAVE_CUDA == 1
  if (CuDevice::Instantiate().Enabled()) {
    Timer tim;
    CuMatrix<Real> inv_cholesky(num_rows_, num_rows_);
    this->Cholesky(&inv_cholesky);
    // note: SymAddMat2 only updates lower part of *this.
    this->SymAddMat2(1.0, inv_cholesky, kTrans, 0.0);
    this->CopyLowerToUpper();
    CuDevice::Instantiate().AccuProfile(__func__, tim.Elapsed());
  } else
#endif
  {
    SpMatrix<Real> temp_sp(this->Mat(), kTakeLower);
    TpMatrix<Real> C(temp_sp.NumRows(), kUndefined);
    C.Cholesky(temp_sp);
    C.Invert();
    temp_sp.AddTp2(1.0, C, kTrans, 0.0);
    this->Mat().CopyFromSp(temp_sp);
    // was previously just: CuSpMatrix::Invert().
  }
}

template<typename Real>
bool CuMatrixBase<Real>::ApproxEqual(const CuMatrixBase<Real> &other,
                                     float tol) const {
  CuMatrix<Real> diff(*this);
  diff.AddMat(-1.0, other);
  return (diff.FrobeniusNorm() <= tol * (*this).FrobeniusNorm());
}

template<typename Real>
Real TraceMatMat(const CuMatrixBase<Real> &A,
                 const CuMatrixBase<Real> &B,
                 MatrixTransposeType trans) {
  if (A.num_rows_ == 0) {
    KALDI_ASSERT(B.num_rows_ == 0);
    return 0.0;
  }
  Real result = 0;
#if HAVE_CUDA == 1
  if (CuDevice::Instantiate().Enabled()) {
    if (trans == kNoTrans) {
      KALDI_ASSERT(A.NumRows() == B.NumCols() && A.NumCols() == B.NumRows());
    } else {
      KALDI_ASSERT(A.NumRows() == B.NumRows() && A.NumCols() == B.NumCols());
    }
    if (A.NumRows() * A.NumCols() > 16384) {
      // This version in which we don't use a special-purpose kernel, but
      // do AddDiagMat on a temporary vector and returns its sum, seems to be
      // faster for larger matrices.  The cutoff is approximate and
      // we only looked at the time on square matrices, which
      // is what we test in cu-matrix-speed-test.cc.
      CuVector<Real> sum_vec(A.NumRows());
      sum_vec.AddDiagMatMat(1.0, A, kNoTrans,
                            B, trans, 0.0);
      return sum_vec.Sum();
    } else {
      Timer tim;
      // the sizes of result_vec must match what we
      // call the kernels with, in cu-kernels.cu
      CuVector<Real> result_vec(trans == kTrans ? 4 : 2, kUndefined);
      if (trans == kNoTrans) {
        cuda_trace_mat_mat(A.Data(), B.Data(), A.Dim(), B.Stride(), result_vec.Data());
      } else {
        cuda_trace_mat_mat_trans(A.Data(), B.Data(), A.Dim(), B.Stride(), result_vec.Data());
      }
      CU_SAFE_CALL(cudaGetLastError());
      Vector<Real> result_cpu(result_vec); // copying from CUDA faster than summing in CUDA.
      result = result_cpu.Sum();
      CuDevice::Instantiate().AccuProfile(__func__, tim.Elapsed());
    }
  } else
#endif
  {
    result = TraceMatMat(A.Mat(), B.Mat(), trans);
  }
  return result;
}

template
float TraceMatMat(const CuMatrixBase<float> &A,
                  const CuMatrixBase<float> &B,
                  MatrixTransposeType trans);
template
double TraceMatMat(const CuMatrixBase<double> &A,
                   const CuMatrixBase<double> &B,
                   MatrixTransposeType trans);

template<typename Real>
void AddMatMatBatched(const Real alpha, std::vector<CuSubMatrix<Real>* > &C,
		const std::vector<CuSubMatrix<Real>* > &A, MatrixTransposeType transA,
		const std::vector<CuSubMatrix<Real>* > &B, MatrixTransposeType transB,
		const Real beta) {
    // the batch counts should be the same
    int32 batchCountA = static_cast<int32>(A.size()), batchCountB = static_cast<int32>(B.size()), batchCountC = static_cast<int32>(C.size());
    KALDI_ASSERT((batchCountA == batchCountB) && (batchCountB == batchCountC));
    int32 batchCount = batchCountA;

    if (batchCount == 0) return;

    // all elements must have the same num-rows, num-cols and stride
    for (int32 i = 0; i < batchCount-1; i++) {
      KALDI_ASSERT(A[i]->NumRows() == A[i+1]->NumRows());
      KALDI_ASSERT(A[i]->NumCols() == A[i+1]->NumCols());
      KALDI_ASSERT(A[i]->Stride() == A[i+1]->Stride());
      KALDI_ASSERT(B[i]->NumRows() == B[i+1]->NumRows());
      KALDI_ASSERT(B[i]->NumCols() == B[i+1]->NumCols());
      KALDI_ASSERT(B[i]->Stride() == B[i+1]->Stride());
      KALDI_ASSERT(C[i]->NumRows() == C[i+1]->NumRows());
      KALDI_ASSERT(C[i]->NumCols() == C[i+1]->NumCols());
      KALDI_ASSERT(C[i]->Stride() == C[i+1]->Stride());
    }
    // CUBLAS is col-major, cudamatrix is row-major, how to do the mapping?
    // keep trans..., just swap A&B matrices: A->B B->A
    MatrixIndexT m = ((transB==kTrans)? B[0]->NumRows() : B[0]->NumCols());
    MatrixIndexT n = ((transA==kTrans)? A[0]->NumCols() : A[0]->NumRows());
    MatrixIndexT k = ((transB==kTrans)? B[0]->NumCols() : B[0]->NumRows());
    MatrixIndexT k1 = ((transA==kTrans)? A[0]->NumRows() : A[0]->NumCols());

    KALDI_ASSERT(m == C[0]->NumCols());
    KALDI_ASSERT(n == C[0]->NumRows());
    KALDI_ASSERT(k == k1);

    if (m == 0) return;

#if HAVE_CUDA == 1
  if (CuDevice::Instantiate().Enabled()) {
    Timer tim;

    // place all data (A[batchCount], B[batchCount], C[batchCount]) in memory together
    // in order to make only one call of cudaMemcpy
    Real **device_abc_array = (Real**)CuDevice::Instantiate().Malloc(3*batchCount*sizeof(Real*));
    const Real **device_a_array = const_cast<const Real**>(device_abc_array);
    const Real **device_b_array = const_cast<const Real**>(device_abc_array) + batchCount;
    Real **device_c_array = device_abc_array + 2 * batchCount;
    const Real **host_abc_array = new const Real*[3*batchCount];
    const Real **host_a_array = host_abc_array;
    const Real **host_b_array = host_abc_array + batchCount;
    const Real **host_c_array = host_abc_array + 2 * batchCount;

    for (int32 i = 0; i < batchCount; i++) {
      host_a_array[i] = A[i]->data_;
      host_b_array[i] = B[i]->data_;
      host_c_array[i] = C[i]->data_;
    }

    CU_SAFE_CALL(cudaMemcpy(device_abc_array, host_abc_array, 3*batchCount*sizeof(Real*), cudaMemcpyHostToDevice));

    CU_SAFE_CALL(cublas_gemmBatched(GetCublasHandle(),
			    (transB==kTrans? CUBLAS_OP_T:CUBLAS_OP_N),
			    (transA==kTrans? CUBLAS_OP_T:CUBLAS_OP_N),
			    m, n, k, alpha, device_b_array, B[0]->Stride(),
			    device_a_array, A[0]->Stride(), beta,
			    device_c_array, C[0]->Stride(), batchCount));

    CuDevice::Instantiate().Free(device_abc_array);
    delete[] host_abc_array;

    CuDevice::Instantiate().AccuProfile(__func__, tim.Elapsed());
  } else
#endif
  {
    for (int32 i = 0; i< batchCount; i++) {
      C[i]->Mat().AddMatMat(alpha, A[i]->Mat(), transA, B[i]->Mat(), transB, beta);
    }
  }
}

template
void AddMatMatBatched(const float alpha, std::vector<CuSubMatrix<float>* > &C,
		const std::vector<CuSubMatrix<float>* > &A, MatrixTransposeType transA,
		const std::vector<CuSubMatrix<float>* > &B, MatrixTransposeType transB,
		const float beta);

template
void AddMatMatBatched(const double alpha, std::vector<CuSubMatrix<double>* > &C,
		const std::vector<CuSubMatrix<double>* > &A, MatrixTransposeType transA,
		const std::vector<CuSubMatrix<double>* > &B, MatrixTransposeType transB,
		const double beta);

template<typename Real>
void CuMatrixBase<Real>::CopyRowsFromVec(const CuVectorBase<Real> &v) {
#if HAVE_CUDA == 1
  if (CuDevice::Instantiate().Enabled()) {
    Timer tim;
    if (v.Dim() == num_rows_*num_cols_) {
      if (stride_ == num_cols_) {
        const Real* v_data = v.Data();
        CU_SAFE_CALL(cudaMemcpy(data_, v_data,
                                sizeof(Real)*num_rows_*num_cols_,
                                cudaMemcpyDeviceToDevice));
      } else {
        CU_SAFE_CALL(cudaMemcpy2D(data_, stride_ * sizeof(Real), v.Data(),
                                  num_cols_*sizeof(Real), num_cols_*sizeof(Real),
                                  num_rows_,
                                  cudaMemcpyDeviceToDevice));
      }
    } else if (v.Dim() == num_cols_) {
      dim3 dimBlock(CU2DBLOCK, CU2DBLOCK);
      // this is a newer kernel where (x,y) dims represent (rows,cols).
      dim3 dimGrid(n_blocks(NumRows(),CU2DBLOCK), n_blocks(NumCols(),CU2DBLOCK));
      cuda_copy_rows_from_vec(dimGrid, dimBlock, data_, this->Dim(), v.Data());
    } else {
      KALDI_ERR << "Wrong sized arguments";
    }
    CuDevice::Instantiate().AccuProfile(__func__, tim.Elapsed());
  } else
#endif
  {
    Mat().CopyRowsFromVec(v.Vec());
  }
}

template<typename Real>
void CuMatrixBase<Real>::CopyRowsFromVec(const VectorBase<Real> &v) {
#if HAVE_CUDA == 1
  if (CuDevice::Instantiate().Enabled()) {
    Timer tim;
    if (v.Dim() == num_rows_*num_cols_) {
      if (stride_ == num_cols_) {
        const Real* v_data = v.Data();
        cudaMemcpy(data_, v_data, sizeof(Real)*num_rows_*num_cols_, cudaMemcpyHostToDevice);
      } else {
        const Real *v_data = v.Data();
        for (MatrixIndexT r = 0; r < num_rows_; r++) {
          Real *row_data = RowData(r);
          cudaMemcpy(row_data, v_data, sizeof(Real)*num_cols_, cudaMemcpyHostToDevice);
          v_data += num_cols_;
        }
      }
    } else if (v.Dim() == num_cols_) {
      dim3 dimBlock(CU2DBLOCK, CU2DBLOCK);
      // This is a newer kernel where x corresponds to NumRows() and y to NumCols().
      dim3 dimGrid(n_blocks(NumRows(), CU2DBLOCK),
                   n_blocks(NumCols(), CU2DBLOCK));

      cuda_copy_rows_from_vec(dimGrid, dimBlock, this->data_, this->Dim(), v.Data());
      CU_SAFE_CALL(cudaGetLastError());

      /*      const Real *v_data = v.Data();
      for (MatrixIndexT r = 0; r < num_rows_; r++)
      cudaMemcpy(RowData(r), v_data, sizeof(Real)*num_cols_, cudaMemcpyHostToDevice); */
    } else {
      KALDI_ERR << "Wrong sized arguments";
    }
    CuDevice::Instantiate().AccuProfile(__func__, tim.Elapsed());
  } else
#endif
  {
    Mat().CopyRowsFromVec(v);
  }
}


template<typename Real>
void CuMatrixBase<Real>::CopyColFromVec(const CuVectorBase<Real> &v,
                                        const MatrixIndexT col) {
  KALDI_ASSERT(v.Dim() == num_rows_ &&
               static_cast<UnsignedMatrixIndexT>(col) <
               static_cast<UnsignedMatrixIndexT>(num_cols_));
#if HAVE_CUDA == 1
  if (CuDevice::Instantiate().Enabled()) {
    Timer tim;
    int dimBlock(CU1DBLOCK);
    int dimGrid(n_blocks(NumRows(), CU1DBLOCK));
    cuda_copy_col_from_vec(dimGrid, dimBlock, data_, v.Data(), col, Dim());
    CU_SAFE_CALL(cudaGetLastError());
    CuDevice::Instantiate().AccuProfile(__func__, tim.Elapsed());
  } else
#endif
  {
    Mat().CopyColFromVec(v.Vec(), col);
  }
}

template<typename Real>
void CuMatrixBase<Real>::ApplyPow(Real power) {
#if HAVE_CUDA == 1
  if (CuDevice::Instantiate().Enabled()) {
    Timer tim;
    dim3 dimBlock(CU2DBLOCK, CU2DBLOCK);
    dim3 dimGrid(n_blocks(NumRows(), CU2DBLOCK),
                 n_blocks(NumCols(), CU2DBLOCK));

    cuda_apply_pow(dimGrid, dimBlock, data_, power, Dim());
    CU_SAFE_CALL(cudaGetLastError());
    CuDevice::Instantiate().AccuProfile(__func__, tim.Elapsed());
  } else
#endif
  {
    Mat().ApplyPow(power);
  }
}

template<typename Real>
void CuMatrixBase<Real>::ApplyPowAbs(Real power, bool include_sign) {
#if HAVE_CUDA == 1
  if (CuDevice::Instantiate().Enabled()) {
    Timer tim;
    dim3 dimBlock(CU2DBLOCK, CU2DBLOCK);
    dim3 dimGrid(n_blocks(NumRows(), CU2DBLOCK),
                 n_blocks(NumCols(), CU2DBLOCK));

    cuda_apply_pow_abs(dimGrid, dimBlock, data_, power, include_sign, Dim());
    CU_SAFE_CALL(cudaGetLastError());
    CuDevice::Instantiate().AccuProfile(__func__, tim.Elapsed());
  } else
#endif
  {
    Mat().ApplyPowAbs(power, include_sign);
  }
}

template<typename Real>
void CuMatrixBase<Real>::ApplyHeaviside() {
#if HAVE_CUDA == 1
  if (CuDevice::Instantiate().Enabled()) {
    Timer tim;
    dim3 dimBlock(CU2DBLOCK, CU2DBLOCK);
    dim3 dimGrid(n_blocks(NumRows(), CU2DBLOCK),
                 n_blocks(NumCols(), CU2DBLOCK));

    cuda_apply_heaviside(dimGrid, dimBlock, data_, Dim());
    CU_SAFE_CALL(cudaGetLastError());
    CuDevice::Instantiate().AccuProfile(__func__, tim.Elapsed());
  } else
#endif
  {
    Mat().ApplyHeaviside();
  }
}


template<typename Real>
void CuMatrixBase<Real>::ApplyExp() {
#if HAVE_CUDA == 1
  if (CuDevice::Instantiate().Enabled()) {
    Timer tim;
    dim3 dimBlock(CU2DBLOCK, CU2DBLOCK);
    dim3 dimGrid(n_blocks(NumCols(), CU2DBLOCK), n_blocks(NumRows(), CU2DBLOCK));

    cuda_apply_exp(dimGrid, dimBlock, data_, Dim());
    CU_SAFE_CALL(cudaGetLastError());
    CuDevice::Instantiate().AccuProfile(__func__, tim.Elapsed());
  } else
#endif
  {
    Mat().ApplyExp();
  }
}


template<typename Real>
void CuMatrixBase<Real>::ApplyFloor(Real floor_val) {
#if HAVE_CUDA == 1
  if (CuDevice::Instantiate().Enabled()) {
    Timer tim;
    dim3 dimBlock(CU2DBLOCK, CU2DBLOCK);
    dim3 dimGrid(n_blocks(NumCols(), CU2DBLOCK), n_blocks(NumRows(), CU2DBLOCK));

    cuda_apply_floor(dimGrid, dimBlock, data_, floor_val, Dim());
    CU_SAFE_CALL(cudaGetLastError());
    CuDevice::Instantiate().AccuProfile(__func__, tim.Elapsed());
  } else
#endif
  {
    Mat().ApplyFloor(floor_val);
  }
}

template<typename Real>
void CuMatrixBase<Real>::ApplyCeiling(Real ceiling_val) {
#if HAVE_CUDA == 1
  if (CuDevice::Instantiate().Enabled()) {
    Timer tim;
    dim3 dimBlock(CU2DBLOCK, CU2DBLOCK);
    dim3 dimGrid(n_blocks(NumCols(), CU2DBLOCK), n_blocks(NumRows(), CU2DBLOCK));

    cuda_apply_ceiling(dimGrid, dimBlock, data_, ceiling_val, Dim());
    CU_SAFE_CALL(cudaGetLastError());
    CuDevice::Instantiate().AccuProfile(__func__, tim.Elapsed());
  } else
#endif
  {
    Mat().ApplyCeiling(ceiling_val);
  }
}


template<typename Real>
void VectorBase<Real>::CopyRowsFromMat(const CuMatrixBase<Real> &mat) {
  KALDI_ASSERT(dim_ == mat.NumCols() * mat.NumRows());
#if HAVE_CUDA == 1
  if (CuDevice::Instantiate().Enabled()) {
    Timer tim;
    if (mat.Stride() == mat.NumCols()) {
      cudaMemcpy(data_, mat.Data(), sizeof(Real)*dim_, cudaMemcpyDeviceToHost);
    } else {
      Real* vec_data = data_;
      for (MatrixIndexT r = 0; r < mat.NumRows(); r++) {
        cudaMemcpy(vec_data, mat.RowData(r), sizeof(Real) * mat.NumCols(),
                   cudaMemcpyDeviceToHost);
        vec_data += mat.NumCols();
      }
    }
    CuDevice::Instantiate().AccuProfile("CuVectorBase::CopyRowsFromMat", tim.Elapsed());
  } else
#endif
  {
    CopyRowsFromMat(mat.Mat());
  }
}

// Instantiate the template above.
template
void VectorBase<float>::CopyRowsFromMat(const CuMatrixBase<float> &mat);
template
void VectorBase<double>::CopyRowsFromMat(const CuMatrixBase<double> &mat);


template<typename Real>
void CuMatrixBase<Real>::CopyCols(const CuMatrixBase<Real> &src,
                                  const CuArray<MatrixIndexT> &indices) {
#if HAVE_CUDA == 1
  if (CuDevice::Instantiate().Enabled()) {
    KALDI_ASSERT(indices.Dim() == NumCols());
    KALDI_ASSERT(NumRows() == src.NumRows());
    Timer tim;
    dim3 dimBlock(CU2DBLOCK, CU2DBLOCK);
    // This kernel, as it is newer has the (x,y) dims as (rows,cols).
    dim3 dimGrid(n_blocks(NumRows(), CU2DBLOCK), n_blocks(NumCols(), CU2DBLOCK));
    cuda_copy_cols(dimGrid, dimBlock, data_, src.Data(), indices.Data(), Dim(), src.Stride());
    CU_SAFE_CALL(cudaGetLastError());
    CuDevice::Instantiate().AccuProfile(__func__, tim.Elapsed());
  } else
#endif
  {
    Mat().CopyCols(src.Mat(), indices.Data());
  }
}


template<typename Real>
void CuMatrixBase<Real>::CopyRows(const CuMatrixBase<Real> &src,
                                  const CuArray<MatrixIndexT> &indices) {
#if HAVE_CUDA == 1
  if (CuDevice::Instantiate().Enabled()) {
    KALDI_ASSERT(static_cast<MatrixIndexT>(indices.Dim()) == NumRows());
    KALDI_ASSERT(NumCols() == src.NumCols());

    Timer tim;
    dim3 dimBlock(CU2DBLOCK, CU2DBLOCK);
    // This kernel, as it is newer has the (x,y) dims as (rows,cols).
    dim3 dimGrid(n_blocks(NumRows(), CU2DBLOCK), n_blocks(NumCols(), CU2DBLOCK));
    cuda_copy_rows(dimGrid, dimBlock, data_, src.Data(), indices.Data(), Dim(), src.Stride());
    CU_SAFE_CALL(cudaGetLastError());
    CuDevice::Instantiate().AccuProfile(__func__, tim.Elapsed());
  } else
#endif
  {
    Mat().CopyRows(src.Mat(), indices.Data());
  }
}

template<typename Real>
void CuMatrixBase<Real>::AddCols(const CuMatrixBase<Real> &src,
                                 const CuArray<MatrixIndexT> &indices) {
#if HAVE_CUDA == 1
  if (CuDevice::Instantiate().Enabled()) {
    KALDI_ASSERT(indices.Dim() == NumCols());
    KALDI_ASSERT(NumRows() == src.NumRows());
    Timer tim;
    dim3 dimBlock(CU2DBLOCK, CU2DBLOCK);
    // This kernel, as it is newer has the (x,y) dims as (rows,cols).
    dim3 dimGrid(n_blocks(NumRows(), CU2DBLOCK), n_blocks(NumCols(), CU2DBLOCK));
    cuda_add_cols(dimGrid, dimBlock, data_, src.Data(), indices.Data(), Dim(), src.Stride());
    CU_SAFE_CALL(cudaGetLastError());
    CuDevice::Instantiate().AccuProfile(__func__, tim.Elapsed());
  } else
#endif
  {
    Mat().AddCols(src.Mat(), indices.Data());
  }
}

template<typename Real>
void CuMatrixBase<Real>::CopyRows(const CuArray<const Real*> &src) {
  if (NumRows() == 0) return;
#if HAVE_CUDA == 1
  if (CuDevice::Instantiate().Enabled()) {
    KALDI_ASSERT(static_cast<MatrixIndexT>(src.Dim()) == NumRows());

    Timer tim;
    dim3 dimBlock(CU2DBLOCK, CU2DBLOCK);
    dim3 dimGrid(n_blocks(NumRows(), CU2DBLOCK),
                 n_blocks(NumCols(), CU2DBLOCK));
    cuda_copy_rows(dimGrid, dimBlock, data_, src.Data(), Dim());
    CU_SAFE_CALL(cudaGetLastError());
    CuDevice::Instantiate().AccuProfile(__func__, tim.Elapsed());
  } else
#endif
  {
    Mat().CopyRows(src.Data());
  }
}


template<typename Real>
void CuMatrixBase<Real>::CopyToRows(const CuArray<Real*> &dst) const {
  if (NumRows() == 0) return;
#if HAVE_CUDA == 1
  if (CuDevice::Instantiate().Enabled()) {
    KALDI_ASSERT(static_cast<MatrixIndexT>(dst.Dim()) == NumRows());

    Timer tim;
    dim3 dimBlock(CU2DBLOCK, CU2DBLOCK);
    dim3 dimGrid(n_blocks(NumRows(), CU2DBLOCK),
                 n_blocks(NumCols(), CU2DBLOCK));
    cuda_copy_to_rows(dimGrid, dimBlock, dst.Data(), data_, Dim());
    CU_SAFE_CALL(cudaGetLastError());
    CuDevice::Instantiate().AccuProfile(__func__, tim.Elapsed());
  } else
#endif
  {
    Mat().CopyToRows(dst.Data());
  }
}


template<typename Real>
void CuMatrixBase<Real>::AddRows(Real alpha,
                                 const CuMatrixBase<Real> &src,
                                 const CuArray<MatrixIndexT> &indexes) {
  if (NumRows() == 0) return;
#if HAVE_CUDA == 1
  if (CuDevice::Instantiate().Enabled()) {
    KALDI_ASSERT(static_cast<MatrixIndexT>(indexes.Dim()) == NumRows());
    KALDI_ASSERT(src.NumCols() == NumCols());

    Timer tim;
    dim3 dimBlock(CU2DBLOCK, CU2DBLOCK);
    dim3 dimGrid(n_blocks(NumRows(), CU2DBLOCK),
                 n_blocks(NumCols(), CU2DBLOCK));
    cuda_add_rows(dimGrid, dimBlock, alpha,
                  data_, src.Data(), indexes.Data(), Dim(), src.Stride());
    CU_SAFE_CALL(cudaGetLastError());
    CuDevice::Instantiate().AccuProfile(__func__, tim.Elapsed());
  } else
#endif
  {
    Mat().AddRows(alpha, src.Mat(), indexes.Data());
  }
}


template<typename Real>
void CuMatrixBase<Real>::AddRows(Real alpha, const CuArray<const Real*> &src) {
  if (NumRows() == 0) return;
#if HAVE_CUDA == 1
  if (CuDevice::Instantiate().Enabled()) {
    KALDI_ASSERT(static_cast<MatrixIndexT>(src.Dim()) == NumRows());

    Timer tim;
    dim3 dimBlock(CU2DBLOCK, CU2DBLOCK);
    dim3 dimGrid(n_blocks(NumRows(), CU2DBLOCK),
                 n_blocks(NumCols(), CU2DBLOCK));
    cuda_add_rows(dimGrid, dimBlock, alpha, data_, src.Data(), Dim());
    CU_SAFE_CALL(cudaGetLastError());
    CuDevice::Instantiate().AccuProfile(__func__, tim.Elapsed());
  } else
#endif
  {
    Mat().AddRows(alpha, src.Data());
  }
}


template<typename Real>
void CuMatrixBase<Real>::AddToRows(Real alpha,
                                   const CuArray<Real*> &dst) const {
  if (NumRows() == 0) return;
#if HAVE_CUDA == 1
  if (CuDevice::Instantiate().Enabled()) {
    KALDI_ASSERT(static_cast<MatrixIndexT>(dst.Dim()) == NumRows());

    Timer tim;
    dim3 dimBlock(CU2DBLOCK, CU2DBLOCK);
    dim3 dimGrid(n_blocks(NumRows(), CU2DBLOCK),
                 n_blocks(NumCols(), CU2DBLOCK));
    cuda_add_to_rows(dimGrid, dimBlock, alpha, dst.Data(), data_, Dim());
    CU_SAFE_CALL(cudaGetLastError());
    CuDevice::Instantiate().AccuProfile(__func__, tim.Elapsed());
  } else
#endif
  {
    Mat().AddToRows(alpha, dst.Data());
  }
}


template<typename Real>
void CuMatrixBase<Real>::SumColumnRanges(const CuMatrixBase<Real> &src,
                                         const CuArray<Int32Pair> &indices) {
  KALDI_ASSERT(static_cast<MatrixIndexT>(indices.Dim()) == NumCols());
  KALDI_ASSERT(NumRows() == src.NumRows());
  if (NumRows() == 0) return;
#if HAVE_CUDA == 1
  if (CuDevice::Instantiate().Enabled()) {

    Timer tim;
    dim3 dimBlock(CU2DBLOCK, CU2DBLOCK);
    // This kernel, as it is newer has the (x,y) dims as (rows,cols).
    dim3 dimGrid(n_blocks(NumRows(), CU2DBLOCK), n_blocks(NumCols(), CU2DBLOCK));
    cuda_sum_column_ranges(dimGrid, dimBlock, data_, Dim(), src.Data(), src.Dim(), indices.Data());
    CU_SAFE_CALL(cudaGetLastError());
    CuDevice::Instantiate().AccuProfile(__func__, tim.Elapsed());
  } else
#endif
  {
    int32 num_rows = this->num_rows_, num_cols = this->num_cols_,
       this_stride = this->stride_, src_stride = src.stride_;
    Real *data = this->data_;
    const Real *src_data = src.data_;
    const Int32Pair *indices_data = indices.Data();
    for (int32 row = 0; row < num_rows; row++) {
      for (int32 col = 0; col < num_cols; col++) {
        int32 start_col = indices_data[col].first,
                end_col = indices_data[col].second;
        Real sum = 0.0;
        for (int32 src_col = start_col; src_col < end_col; src_col++)
          sum += src_data[row * src_stride + src_col];
        data[row * this_stride + col] = sum;
      }
    }
  }
}


template<typename Real>
void CuMatrixBase<Real>::AddRowRanges(const CuMatrixBase<Real> &src,
                                      const CuArray<Int32Pair> &indexes) {
  KALDI_ASSERT(static_cast<MatrixIndexT>(indexes.Dim()) == NumRows());
  KALDI_ASSERT(src.NumCols() == NumCols());
  if (NumRows() == 0) return;
#if HAVE_CUDA == 1
  if (CuDevice::Instantiate().Enabled()) {

    Timer tim;
    dim3 dimBlock(CU2DBLOCK, CU2DBLOCK);
    dim3 dimGrid(n_blocks(NumRows(), CU2DBLOCK),
                 n_blocks(NumCols(), CU2DBLOCK));
    cuda_add_row_ranges(dimGrid, dimBlock,
                        data_, Dim(), src.Data(), src.Dim(), indexes.Data());
    CU_SAFE_CALL(cudaGetLastError());
    CuDevice::Instantiate().AccuProfile(__func__, tim.Elapsed());
  } else
#endif
  { // Implement here for the CPU..
    int32 num_rows = this->num_rows_, num_cols = this->num_cols_,
          this_stride = this->stride_, src_stride = src.stride_;
    Real *data = this->data_;
    const Real *src_data = src.data_;
    const Int32Pair *indexes_data = indexes.Data();
    for (int32 row = 0; row < num_rows; row++) {
      int32 start_row = indexes_data[row].first,
          end_row = indexes_data[row].second;
      for (int32 col = 0; col < num_cols; col++) {
        Real sum = 0.0;
        for (int32 src_row = start_row; src_row < end_row; src_row++)
          sum += src_data[src_row * src_stride + col];
        data[row * this_stride + col] += sum;
      }
    }
  }
}


template<typename Real>
void CuMatrixBase<Real>::CopyLowerToUpper() {
  KALDI_ASSERT(num_cols_ == num_rows_);
  if (num_rows_ == 0) return;
#if HAVE_CUDA == 1
  if (CuDevice::Instantiate().Enabled()) {
    Timer tim;
    dim3 dimBlock(CU2DBLOCK, CU2DBLOCK);
    int32 dim = this->num_rows_;
    dim3 dimGrid(n_blocks(dim, CU2DBLOCK),
                 n_blocks(dim, CU2DBLOCK));
    cuda_copy_low_upp(dimGrid, dimBlock, data_, Dim());
    CU_SAFE_CALL(cudaGetLastError());
    CuDevice::Instantiate().AccuProfile(__func__, tim.Elapsed());
  } else
#endif
  {
    Mat().CopyLowerToUpper();
  }
}

template<typename Real>
void CuMatrixBase<Real>::CopyUpperToLower() {
  KALDI_ASSERT(num_cols_ == num_rows_);
  if (num_rows_ == 0) return;
#if HAVE_CUDA == 1
  if (CuDevice::Instantiate().Enabled()) {
    Timer tim;
    dim3 dimBlock(CU2DBLOCK, CU2DBLOCK);
    int32 dim = this->num_rows_;
    dim3 dimGrid(n_blocks(dim, CU2DBLOCK),
                 n_blocks(dim, CU2DBLOCK));
    cuda_copy_upp_low(dimGrid, dimBlock, data_, Dim());
    CU_SAFE_CALL(cudaGetLastError());
    CuDevice::Instantiate().AccuProfile(__func__, tim.Elapsed());
  } else
#endif
  {
    Mat().CopyUpperToLower();
  }
}


template<typename Real>
Real CuMatrixBase<Real>::Sum() const {
  CuVector<Real> row_sum(NumCols());
  row_sum.AddRowSumMat(1.0, *this, 0.0);
  return row_sum.Sum();
}


template<typename Real>
Real CuMatrixBase<Real>::Max() const {
  Timer tim;
  // TODO rewrite in CUDA,
  Matrix<Real> tmp(NumRows(), NumCols(), kUndefined);
  CopyToMat(&tmp);
  Real ans = tmp.Max();
#if HAVE_CUDA == 1
  if (CuDevice::Instantiate().Enabled()) {
    CuDevice::Instantiate().AccuProfile(__func__, tim.Elapsed());
  }
#endif
  return ans;
}


template<typename Real>
Real CuMatrixBase<Real>::Min() const {
  Timer tim;
  // TODO rewrite in CUDA,
  Matrix<Real> tmp(NumRows(), NumCols(), kUndefined);
  CopyToMat(&tmp);
  Real ans = tmp.Min();
#if HAVE_CUDA == 1
  if (CuDevice::Instantiate().Enabled()) {
    CuDevice::Instantiate().AccuProfile(__func__, tim.Elapsed());
  }
#endif
  return ans;
}


template<typename Real>
Real CuMatrixBase<Real>::Trace(bool check_square) const {
#if HAVE_CUDA == 1
  if (CuDevice::Instantiate().Enabled()) {
    Timer tim;
    if (check_square) KALDI_ASSERT(this->num_rows_ == this->num_cols_);
    MatrixIndexT dim = std::min(this->num_rows_, this->num_cols_);
    CuVector<Real> tmp(1, kUndefined); // for result.
    int dimBlock(CU1DBLOCK);
    int dimGrid = 1;// only 1 block here. we have loops in each thread  //(n_blocks(dim_, CU1DBLOCK));
    cuda_vec_sum(dimGrid, dimBlock, data_, tmp.Data(), dim, Stride() + 1);
    CU_SAFE_CALL(cudaGetLastError());
    CuDevice::Instantiate().AccuProfile("CuVectorBase::Sum", tim.Elapsed());
    return tmp(0);
  } else
#endif
  {
    return Mat().Trace(check_square);
  }
}

template <typename Real>
void CuMatrixBase<Real>::CopyFromGeneralMat(const GeneralMatrix &src,
                                            MatrixTransposeType trans) {
  switch (src.Type()) {
    case kFullMatrix: {
      const Matrix<BaseFloat> &src_full_mat = src.GetFullMatrix();
      this->CopyFromMat(src_full_mat, trans);
      return;
    }
    case kCompressedMatrix: {
      Matrix<BaseFloat> mat;
      src.GetMatrix(&mat);
      this->CopyFromMat(mat, trans);
      return;
    }
    case kSparseMatrix: {
      const SparseMatrix<BaseFloat> &smat = src.GetSparseMatrix();
#if HAVE_CUDA == 1
      if (CuDevice::Instantiate().Enabled()) {
        // only take this branch if we're actually using CUDA, or it would
        // entail a wasteful copy of the sparse matrix.
        CuSparseMatrix<BaseFloat> cu_smat(smat);
        cu_smat.CopyToMat(this, trans);
        return;
      }
#endif
      smat.CopyToMat(&(Mat()), trans);
      return;
    }
    default:
      KALDI_ERR << "Invalid GeneralMatrix type.";
  }
}



template<typename Real>
void CuMatrixBase<Real>::SetRandn() {
  if (num_rows_ == 0) return;
#if HAVE_CUDA == 1
  if (CuDevice::Instantiate().Enabled()) {
    CuRand<Real> tmp;
    tmp.RandGaussian(this);
  } else
#endif
  {
    Mat().SetRandn();
  }
}

template<typename Real>
void CuMatrixBase<Real>::SetRandUniform() {
  if (num_rows_ == 0) return;
#if HAVE_CUDA == 1
  if (CuDevice::Instantiate().Enabled()) {
    CuRand<Real> tmp;
    tmp.RandUniform(this);
  } else
#endif
  {
    Mat().SetRandUniform();
  }
}

template<typename Real>
void Matrix<Real>::Swap(CuMatrix<Real> *mat) { mat->Swap(this); }
// instantiate the template above.
template void Matrix<float>::Swap(CuMatrix<float> *mat);
template void Matrix<double>::Swap(CuMatrix<double> *mat);

/// Copy constructor from another type.
template<typename Real>
template<typename OtherReal>
CuMatrix<Real>::CuMatrix(const CuMatrixBase<OtherReal> & M,
                         MatrixTransposeType trans) : CuMatrixBase<Real>() {

  if (trans == kNoTrans) {
    Resize(M.NumRows(), M.NumCols());
    this->CopyFromMat(M);
  } else {
    Resize(M.NumCols(), M.NumRows());
    this->CopyFromMat(M, kTrans);
  }
}

// Instantiate this constructor for float->double and double->float.
template
CuMatrix<float>::CuMatrix(const CuMatrixBase<double> & M,
                          MatrixTransposeType trans);
template
CuMatrix<double>::CuMatrix(const CuMatrixBase<float> & M,
                           MatrixTransposeType trans);


template<typename Real>
void CuMatrix<Real>::Transpose() {
  if (this->num_rows_ == 0)
    return;
#if HAVE_CUDA == 1
  if (this->num_rows_ == this->num_cols_ && CuDevice::Instantiate().Enabled()) {
    Timer tim;
    dim3 dimBlock(CU2DBLOCK, CU2DBLOCK);
    // (x,y) indices will be (row of *this, col of *this)
    dim3 dimGrid(n_blocks(this->num_rows_, CU2DBLOCK),
                 n_blocks(this->num_cols_, CU2DBLOCK));
    cuda_transpose_matrix(dimGrid, dimBlock, this->data_, this->Dim());
    CU_SAFE_CALL(cudaGetLastError());
    CuDevice::Instantiate().AccuProfile(__func__, tim.Elapsed());
  } else
#endif
  {
    CuMatrix<Real> tmp(*this, kTrans);
    *this = tmp;
  }
}


// Version of AddMatMat where 2nd argument is of type CuBlockMatrix.
template<typename Real>
void CuMatrixBase<Real>::AddMatBlock(
    Real alpha,
    const CuMatrixBase<Real> &A, MatrixTransposeType transA,
    const CuBlockMatrix<Real> &B, MatrixTransposeType transB,
    Real beta) {
  // Check dimensions
  int32 A_num_rows = A.NumRows(), A_num_cols = A.NumCols(),
      A_row_stride = A.Stride(), A_col_stride = 1,
      B_num_rows = B.NumRows(), B_num_cols = B.NumCols();
  if (transA == kTrans) {
    std::swap(A_num_rows, A_num_cols);
    std::swap(A_row_stride, A_col_stride);
  }
  if (transB == kTrans) {
    std::swap(B_num_rows, B_num_cols);
  }
  // At this point the {A,B}_{rows,cols} variables are
  // after any transposition.
  KALDI_ASSERT(NumRows() == A_num_rows && NumCols() == B_num_cols);
  KALDI_ASSERT(A_num_cols == B_num_rows);
  int32 B_num_blocks = B.NumBlocks();

  if (num_rows_ == 0) return;
#if HAVE_CUDA == 1
  if (CuDevice::Instantiate().Enabled()) {
    Timer tim;
    MatrixDim this_dim = Dim();

    dim3 dimBlock(CU2DBLOCK, CU2DBLOCK);
    // (x,y) indices will be (row of *this, block of B)
    dim3 dimGrid(n_blocks(num_rows_, CU2DBLOCK),
                 n_blocks(B_num_blocks, CU2DBLOCK));

    cuda_add_mat_blockmat(dimGrid, dimBlock, data_, this_dim, A.Data(),
                          A_num_rows, A_num_cols, A_row_stride, A_col_stride,
                          B.CuData(), B_num_blocks, alpha, beta,
                          (transB == kTrans ? 1 : 0));

    CU_SAFE_CALL(cudaGetLastError());

    CuDevice::Instantiate().AccuProfile(__func__, tim.Elapsed());
  } else
#endif
  {
    // "row_offset" and "col_offset" are offsets into B (or into B^T, if
    // transB == kTrans).
    int32 row_offset = 0, col_offset = 0;
    for (int32 b = 0; b < B_num_blocks; b++) {
      const CuSubMatrix<Real> this_block = B.Block(b);
      int32 this_num_rows = this_block.NumRows(),
          this_num_cols = this_block.NumCols();
      if (transB == kTrans) std::swap(this_num_rows, this_num_cols);
      CuSubMatrix<Real> this_part(*this, 0, num_rows_,
                                  col_offset, this_num_cols);
      CuSubMatrix<Real> A_part = (transA == kNoTrans ?
                                  CuSubMatrix<Real>(A, 0, num_rows_,
                                                    row_offset, this_num_rows) :
                                  CuSubMatrix<Real>(A, row_offset, this_num_rows,
                                                    0, num_rows_));
      this_part.AddMatMat(alpha, A_part, transA, this_block, transB, beta);
      row_offset += this_num_rows;
      col_offset += this_num_cols;
    }
    // Note: the values being compared below are all after applying any
    // transposition to B.
    KALDI_ASSERT(row_offset == B_num_rows && col_offset == B_num_cols);
  }
}

template<typename Real>
void CuMatrixBase<Real>::AddElements(Real alpha,
                                     const std::vector<MatrixElement<Real> >& input) {
  // Checks the dimension.
  MatrixIndexT num_rows = this->num_rows_, num_cols = this->num_cols_;
  for (int32 i = 0; i < input.size(); ++i) {
    KALDI_ASSERT(input[i].row < num_rows && input[i].row >= 0 &&
                 input[i].column < num_cols && input[i].column >= 0);
  }
#if HAVE_CUDA == 1
  if (CuDevice::Instantiate().Enabled()) {
    void *addr = CuDevice::Instantiate().Malloc(input.size() * sizeof(MatrixElement<Real>));
    CU_SAFE_CALL(cudaMemcpy(addr, input.data(),
                        input.size() * sizeof(MatrixElement<Real>),
                            cudaMemcpyHostToDevice));

    Timer tim;
    int dimBlock(CU1DBLOCK);
    int dimGrid = 1;// only 1 block here. we have loops in each thread  //(n_blocks(dim_, CU1DBLOCK));

    cuda_matrix_add_elements(dimGrid, dimBlock, this->data_, this->Dim(),
                             alpha, (MatrixElement<Real>*)addr, input.size());
    CU_SAFE_CALL(cudaGetLastError());
    CuDevice::Instantiate().Free(addr);
    CuDevice::Instantiate().AccuProfile(__func__, tim.Elapsed());
  } else
#endif
  {
    for (int32 i = 0; i < input.size(); i++) {
      (*this)(input[i].row, input[i].column) += alpha * input[i].weight;
    }
  }
}

template<typename Real>
void CuMatrixBase<Real>::AddElements(Real alpha, const CuArray<Int32Pair> &indexes,
                                     const Real *input) {
  if (indexes.Dim() == 0) return;
  KALDI_ASSERT(input != NULL);

#if HAVE_CUDA == 1
  if (CuDevice::Instantiate().Enabled()) {
    Timer tim;
    CuVector<Real> tmp_vec(indexes.Dim(), kUndefined);
    CU_SAFE_CALL(cudaMemcpy(tmp_vec.Data(), input, indexes.Dim() * sizeof(Real),
                            cudaMemcpyHostToDevice));

    int dimBlock(CU1DBLOCK);
    int dimGrid = n_blocks(indexes.Dim(), CU1DBLOCK);
    cuda_matrix_add_indexed_values(dimGrid, dimBlock, this->Dim(), alpha,
                                   indexes.Data(), tmp_vec.Data(), indexes.Dim(), this->data_);
    CU_SAFE_CALL(cudaGetLastError());
    CuDevice::Instantiate().AccuProfile(__func__, tim.Elapsed());
  } else
#endif
  {
    MatrixIndexT num_rows = this->num_rows_, num_cols = this->num_cols_;
    const Int32Pair *index = indexes.Data();
    for (int32 i = 0; i < indexes.Dim(); i++) {
      KALDI_ASSERT(index[i].first < num_rows && index[i].first >= 0 &&
                   index[i].second < num_cols && index[i].second >= 0);
      (*this)(index[i].first, index[i].second) += alpha * input[i];
    }
  }
}

template<typename Real>
void CuMatrixBase<Real>::Lookup(const std::vector<Int32Pair> &indices,
                                Real *output) const {
  // Checks the dimension.
  MatrixIndexT num_rows = this->num_rows_, num_cols = this->num_cols_;
  for (int32 i = 0; i < indices.size(); ++i) {
    KALDI_ASSERT(indices[i].first < num_rows && indices[i].first >= 0 &&
                 indices[i].second < num_cols && indices[i].second >= 0);
  }
  if (indices.size() == 0) return;
  KALDI_ASSERT(output != NULL);

#if HAVE_CUDA == 1
  if (CuDevice::Instantiate().Enabled()) {
    CuArray<Int32Pair> cuda_indices(indices);
    Lookup(cuda_indices, output);
  } else
#endif
  {
    for (int32 i = 0; i < indices.size(); i++) {
      output[i] = (*this)(indices[i].first, indices[i].second);
    }
  }
}

template<typename Real>
void CuMatrixBase<Real>::Lookup(const CuArray<Int32Pair> &indices,
                                Real *output) const {
  int32 num_elements = indices.Dim();
  if (num_elements == 0) return;
  KALDI_ASSERT(output != NULL);

#if HAVE_CUDA == 1
  if (CuDevice::Instantiate().Enabled()) {
    CuArray<Real> cuda_output(num_elements);
    Timer tim;
    dim3 dimBlock(CU1DBLOCK, 1);
    dim3 dimGrid(n_blocks(num_elements, CU1DBLOCK), 1);

    cuda_matrix_lookup(dimGrid, dimBlock, this->data_, this->Dim(),
                       indices.Data(), num_elements, cuda_output.Data());
    CU_SAFE_CALL(cudaGetLastError());

    cuda_output.CopyToHost(output);
    CuDevice::Instantiate().AccuProfile(__func__, tim.Elapsed());
  } else
#endif
  {
    MatrixIndexT num_rows = this->num_rows_, num_cols = this->num_cols_;
    const Int32Pair *index = indices.Data();
    for (int32 i = 0; i < num_elements; i++) {
      KALDI_ASSERT(index[i].first < num_rows && index[i].first >= 0 &&
                   index[i].second < num_cols && index[i].second >= 0);
      output[i] = (*this)(index[i].first, index[i].second);
    }
  }
}


template<typename Real>
void CuMatrixBase<Real>::EqualElementMask(const CuMatrixBase<Real> &mat, CuMatrix<Real> *mask) const {
  // Check the inputs:
  KALDI_ASSERT(mat.NumRows() == NumRows() && mat.NumCols() == NumCols());
  KALDI_ASSERT(mask != NULL);
  // Resizes the output matrix:
  mask->Resize(NumRows(), NumCols(), kSetZero);

#if HAVE_CUDA == 1
  if (CuDevice::Instantiate().Enabled()) {
    Timer tim;
    dim3 dimBlock(CU2DBLOCK, CU2DBLOCK);
    dim3 dimGrid(n_blocks(NumCols(), CU2DBLOCK), n_blocks(NumRows(), CU2DBLOCK));

    cuda_equal_element_mask(dimGrid, dimBlock, this->data_, mat.Data(), mask->Data(), this->Dim(), mat.Stride(), mask->Stride());
    CU_SAFE_CALL(cudaGetLastError());

    CuDevice::Instantiate().AccuProfile(__func__, tim.Elapsed());
  } else
#endif
  {
    for (int32 r = 0; r < NumRows(); r++) {
      for (int32 c = 0; c < NumCols(); c++) {
        (*mask)(r,c) = ((*this)(r,c) ==  mat(r,c) ? 1.0 : 0.0);
      }
    }
  }
}


/**
 * Print the matrix to stream
 */
template<typename Real>
std::ostream &operator << (std::ostream &out, const CuMatrixBase<Real> &mat) {
  Matrix<Real> temp(mat.NumRows(), mat.NumCols());
  mat.CopyToMat(&temp);
  out << temp;
  return out;
}
// instantiate the template
template
std::ostream &operator << (std::ostream &out, const CuMatrixBase<float> &mat);
template
std::ostream &operator << (std::ostream &out, const CuMatrixBase<double> &mat);


// Instantiate classes CuMatrix and CuMatrixBase for float and double.
template class CuMatrix<float>;
template class CuMatrix<double>;
template class CuMatrixBase<float>;
template class CuMatrixBase<double>;







} // namespace kaldi<|MERGE_RESOLUTION|>--- conflicted
+++ resolved
@@ -1064,21 +1064,6 @@
 void CuMatrixBase<Real>::AddMatSmat(Real alpha, const CuMatrixBase<Real> &A, MatrixTransposeType transA,
                             const CuRowSparseMatrix<Real> &B, MatrixTransposeType transB, Real beta) {
   KALDI_ASSERT(transB == kTrans && num_cols_ == B.num_rows_);
-<<<<<<< HEAD
-  KALDI_ASSERT((transA == kTrans && num_rows_ == A.num_cols_ && A.num_rows_ >= B.elements_per_row_) ||
-               (transA == kNoTrans && num_rows_ == A.num_rows_ && A.num_cols_ >= B.elements_per_row_));
-#if HAVE_CUDA == 1
-  if (CuDevice::Instantiate().Enabled()) {
-    Timer tim;
-    dim3 dimBlock(CU2DBLOCK, CU2DBLOCK);
-    dim3 dimGrid(n_blocks(NumRows(), CU2DBLOCK), n_blocks(NumCols(), CU2DBLOCK));
-    cuda_add_mat_smat(dimGrid, dimBlock, this->data_, Stride(), alpha, A.data_, A.Stride(), transA,
-                      B.Data(), B.elements_per_row_, beta);
-    CU_SAFE_CALL(cudaGetLastError());
-    CuDevice::Instantiate().AccuProfile(__func__, tim.Elapsed());
-  }
-#endif
-=======
   KALDI_ASSERT((transA == kTrans && num_rows_ == A.num_cols_ && A.num_rows_ == B.num_cols_) ||
                (transA == kNoTrans && num_rows_ == A.num_rows_ && A.num_cols_ == B.num_cols_));
 #if HAVE_CUDA == 1
@@ -1101,7 +1086,6 @@
     reinterpret_cast<const SparseMatrix<Real>*>(&B)->CopyToMat(&cpuB, kNoTrans);
     Mat().AddMatMat(alpha, A.Mat(), transA, cpuB, transB, beta);
   }
->>>>>>> 974436ca
 }
 
 template<typename Real>
