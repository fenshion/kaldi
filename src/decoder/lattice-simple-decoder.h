--- conflicted
+++ resolved
@@ -1,12 +1,8 @@
 // decoder/lattice-simple-decoder.h
 
-<<<<<<< HEAD
 // Copyright 2009-2012  Microsoft Corporation
 //           2012-2014  Johns Hopkins University (Author: Daniel Povey)
-=======
-// Copyright 2009-2012  Microsoft Corporation  Johns Hopkins University (Author: Daniel Povey)
 //                2014  Guoguo Chen
->>>>>>> b42b9b73
 
 // See ../../COPYING for clarification regarding multiple authors
 //
@@ -52,26 +48,17 @@
   // command-line program.
   bool prune_lattice;
   BaseFloat beam_ratio;
-<<<<<<< HEAD
   BaseFloat prune_scale;   // Note: we don't make this configurable on the command line,
                            // it's not a very important parameter.  It affects the
                            // algorithm that prunes the tokens as we go.
-=======
   fst::DeterminizeLatticePhonePrunedOptions det_opts;
->>>>>>> b42b9b73
+
   LatticeSimpleDecoderConfig(): beam(16.0),
                                 lattice_beam(10.0),
                                 prune_interval(25),
                                 determinize_lattice(true),
-<<<<<<< HEAD
-                                max_mem(50000000), // 50 MB (probably corresponds to 500, really)
-                                max_loop(500000),
-                                max_arcs(-1),
                                 beam_ratio(0.9),
                                 prune_scale(0.1) { }
-=======
-                                beam_ratio(0.9) { }
->>>>>>> b42b9b73
   void Register(OptionsItf *po) {
     det_opts.Register(po);
     po->Register("beam", &beam, "Decoding beam.");
