--- conflicted
+++ resolved
@@ -44,30 +44,6 @@
 # decode tri2a
 local/decode.sh steps/decode_deltas.sh exp/tri2a/decode
 
-<<<<<<< HEAD
-=======
-# Train a classic semi-continuous model using {diag,full} densities
-# the numeric parameters following exp/tri1-semi are: 
-#   number of gaussians, something like 4096 for diag, 2048 for full
-#   number of tree leaves 
-#   type of suff-stats interpolation (0 regular, 1 preserves counts)
-#   rho-stats, rho value for the smoothing of the statistics (0 for no smoothing)
-#   rho-iters, rho value to interpolate the parameters with the last iteration (0 for no interpolation)
-steps/train_semi_full.sh data/train data/lang exp/tri1_ali exp/tri1-semi 1024 2500 1 35 0.2
-local/decode.sh steps/decode_tied_full.sh exp/tri1-semi
-
-# Train a 2-lvl semi-continuous model using {diag,full} densities
-# the numeric parameters following exp/tri1-2lvl are:
-#   number of codebooks, typically 1-3 times number of phones, the more, the faster
-#   total number of gaussians, something like 2048 for full, 4096 for diag
-#   number of tree leaves
-#   type of suff-stats interpolation (0 regular, 1 preserves counts)
-#   rho-stats, rho value for the smoothing of the statistics (0 for no smoothing)
-#   rho-iters, rho value to interpolate the parameters with the last iteration (0 for no interpolation)
-steps/train_2lvl_full.sh data/train data/lang exp/tri1_ali exp/tri1-2lvl 104 2048 2500 1 10 0.2
-local/decode.sh steps/decode_tied_full.sh exp/tri1-2lvl
-
->>>>>>> 8009fac1
 # train tri2b [LDA+MLLT]
 steps/train_lda_mllt.sh data/train data/lang exp/tri1_ali exp/tri2b
 # decode tri2b
@@ -156,7 +132,6 @@
 #   rho-stats, rho value for the smoothing of the statistics (0 for no smoothing)
 #   rho-iters, rho value to interpolate the parameters with the last iteration (0 for no interpolation)
 
-
 steps/train_ubm_lda_etc.sh 1024 data/train data/lang exp/tri2b_ali exp/ubm3f
 steps/train_lda_mllt_semi_full.sh data/train data/lang exp/tri2b_ali exp/ubm3f/final.ubm exp/tiedfull3f 2500 1 35 0.2
 
